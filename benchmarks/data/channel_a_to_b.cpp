--- conflicted
+++ resolved
@@ -91,15 +91,9 @@
         });
     connect_pool.LoopUntilEmpty();
 
-<<<<<<< HEAD
     data::BlockPool blockpool1(nullptr, nullptr);
     data::BlockPool blockpool2(nullptr, nullptr);
-=======
     mem::Manager mem_manager(nullptr, "Global");
-
-    data::BlockPool blockpool1(nullptr);
-    data::BlockPool blockpool2(nullptr);
->>>>>>> fdeb76d4
 
     data::Multiplexer datamp1(blockpool1, 1, net_manager1->GetDataGroup());
     data::Multiplexer datamp2(blockpool2, 1, net_manager2->GetDataGroup());
