--- conflicted
+++ resolved
@@ -71,13 +71,7 @@
         }
     }
 
-<<<<<<< HEAD
-    void Execute() final { }
-
     void PushData(bool /* consume */) final {
-=======
-    void PushData() final {
->>>>>>> 4ebd640d
         if (contains_compressed_file_) {
             InputLineIteratorCompressed it = InputLineIteratorCompressed(
                 filesize_prefix_, context_.my_rank(), context_.num_workers());
