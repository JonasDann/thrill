--- conflicted
+++ resolved
@@ -238,43 +238,9 @@
                        context_.block_pool().MaxMergeDegreePrefetch(files_.size()),
                    files_.size() > merge_degree)
             {
-<<<<<<< HEAD
-                sLOG1 << "Partial multi-way-merge of"
-                      << merge_degree << "files with prefetch" << prefetch;
-
-                // create merger for first merge_degree_ Files
-                std::vector<data::File::ConsumeReader> seq;
-                seq.reserve(merge_degree);
-
-                for (size_t t = 0; t < merge_degree; ++t) {
-                    seq.emplace_back(
-                        files_[t].GetConsumeReader(/* prefetch */ 0));
-                }
-
-                StartPrefetch(seq, prefetch);
-
-                auto puller = MakeMultiwayMergeTree(
-                    seq.begin(), seq.end(), compare_function_);
-
-                // create new File for merged items
-                files_.emplace_back(context_.GetFile(this));
-                auto writer = files_.back().GetWriter();
-
                 timer_merge_.Start();
-                while (puller.HasNext()) {
-                    writer.Put(puller.Next());
-                }
+                PartialMultiwayMerge(merge_degree, prefetch);
                 timer_merge_.Stop();
-                writer.Close();
-
-                // this clear is important to release references to the files.
-                seq.clear();
-
-                // remove merged files
-                files_.erase(files_.begin(), files_.begin() + merge_degree);
-=======
-                PartialMultiwayMerge(merge_degree, prefetch);
->>>>>>> f12aedb1
             }
 
             sLOGC(context_.my_rank() == 0)
