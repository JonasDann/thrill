/*******************************************************************************
 * thrill/api/zip.hpp
 *
 * DIANode for a zip operation. Performs the actual zip operation
 *
 * Part of Project Thrill - http://project-thrill.org
 *
 * Copyright (C) 2015-2016 Timo Bingmann <tb@panthema.net>
 * Copyright (C) 2015 Matthias Stumpp <mstumpp@gmail.com>
 * Copyright (C) 2015 Sebastian Lamm <seba.lamm@gmail.com>
 *
 * All rights reserved. Published under the BSD-2 license in the LICENSE file.
 ******************************************************************************/

#pragma once
#ifndef THRILL_API_ZIP_HEADER
#define THRILL_API_ZIP_HEADER

#include <thrill/api/dia.hpp>
#include <thrill/api/dop_node.hpp>
#include <thrill/common/functional.hpp>
#include <thrill/common/logger.hpp>
#include <thrill/common/string.hpp>
#include <thrill/data/file.hpp>
#include <tlx/meta/apply_tuple.hpp>
#include <tlx/meta/call_for_range.hpp>
#include <tlx/meta/call_foreach_with_index.hpp>
#include <tlx/meta/vexpand.hpp>
#include <tlx/meta/vmap_for_range.hpp>

#include <algorithm>
#include <array>
#include <functional>
#include <tuple>
#include <vector>

namespace thrill {
namespace api {

/*!
 * A DIANode which performs a Zip operation. Zip combines two DIAs
 * element-by-element. The ZipNode stores the zip_function UDF. The chainable
 * LOps are stored in the Stack.
 *
 * <pre>
 *                ParentStack0 ParentStack1
 *                 +--------+   +--------+
 *                 |        |   |        |  A ParentStackX is called with
 *                 |        |   |        |  ParentInputX, and must deliver
 *                 |        |   |        |  a ZipArgX item.
 *               +-+--------+---+--------+-+
 *               | | PreOp0 |   | PreOp1 | |
 *               | +--------+   +--------+ |
 *    DIA<T> --> |           Zip           |
 *               |        +-------+        |
 *               |        |PostOp |        |
 *               +--------+-------+--------+
 *                        |       | New DIA<T>::stack_ is started
 *                        |       | with PostOp to chain next nodes.
 *                        +-------+
 * </pre>
 *
 * \tparam ValueType Output type of the Zip operation.
 *
 * \tparam ParentDIA0 Function stack, which contains the chained lambdas
 * between the last and this DIANode for first input DIA.
 *
 * \tparam ParentDIA1 Function stack, which contains the chained lambdas
 * between the last and this DIANode for second input DIA.
 *
 * \tparam ZipFunction Type of the ZipFunction.
 *
 * \ingroup api_layer
 */
template <typename ValueType, typename ZipFunction,
          bool Pad, bool UnequalCheck, bool NoRebalance, size_t kNumInputs>
class ZipNode final : public DOpNode<ValueType>
{
    static constexpr bool debug = false;

    //! Set this variable to true to enable generation and output of stats
    static constexpr bool stats_enabled = false;

    using Super = DOpNode<ValueType>;
    using Super::context_;

    template <size_t Index>
    using ZipArgN =
              typename common::FunctionTraits<ZipFunction>::template arg_plain<Index>;
    using ZipArgsTuple =
              typename common::FunctionTraits<ZipFunction>::args_tuple_plain;

public:
    /*!
     * Constructor for a ZipNode.
     */
    template <typename ParentDIA0, typename... ParentDIAs>
    ZipNode(const ZipFunction& zip_function, const ZipArgsTuple& padding,
            const ParentDIA0& parent0, const ParentDIAs& ... parents)
        : Super(parent0.ctx(), "Zip",
                { parent0.id(), parents.id() ... },
                { parent0.node(), parents.node() ... }),
          zip_function_(zip_function),
          padding_(padding),
          // this weirdness is due to a MSVC2015 parser bug
          parent_stack_empty_(
              std::array<bool, kNumInputs>{
                  { ParentDIA0::stack_empty, (ParentDIAs::stack_empty)... }
              })
    {
        // allocate files.
        files_.reserve(kNumInputs);
        for (size_t i = 0; i < kNumInputs; ++i)
            files_.emplace_back(context_.GetFile(this));

        // Hook PreOp(s)
        tlx::call_foreach_with_index(
            RegisterParent(this), parent0, parents...);
    }

    void StartPreOp(size_t parent_index) final {
        writers_[parent_index] = files_[parent_index].GetWriter();
    }

    //! Receive a whole data::File of ValueType, but only if our stack is empty.
    bool OnPreOpFile(const data::File& file, size_t parent_index) final {
        assert(parent_index < kNumInputs);
        if (!parent_stack_empty_[parent_index]) {
            LOGC(common::g_debug_push_file)
                << "Zip rejected File from parent "
                << "due to non-empty function stack.";
            return false;
        }

        // accept file
        assert(files_[parent_index].num_items() == 0);
        files_[parent_index] = file.Copy();
        return true;
    }

    void StopPreOp(size_t parent_index) final {
        LOG << *this << " StopPreOp() parent_index=" << parent_index;
        writers_[parent_index].Close();
    }

    void Execute() final {
        MainOp();
    }

    void PushData(bool consume) final {
        size_t result_count = 0;

        if (result_size_ != 0) {
            if (NoRebalance) {
                // get inbound readers from all Streams
                std::array<data::File::Reader, kNumInputs> readers;
                for (size_t i = 0; i < kNumInputs; ++i)
                    readers[i] = files_[i].GetReader(consume);

                ReaderNext<data::File::Reader> reader_next(*this, readers);

                while (reader_next.HasNext()) {
                    auto v = tlx::vmap_for_range<kNumInputs>(reader_next);
                    this->PushItem(tlx::apply_tuple(zip_function_, v));
                    ++result_count;
                }
            }
            else {
                // get inbound readers from all Streams
                std::array<data::CatStream::CatReader, kNumInputs> readers;
                for (size_t i = 0; i < kNumInputs; ++i)
                    readers[i] = streams_[i]->GetCatReader(consume);

                ReaderNext<data::CatStream::CatReader> reader_next(*this, readers);

                while (reader_next.HasNext()) {
                    auto v = tlx::vmap_for_range<kNumInputs>(reader_next);
                    this->PushItem(tlx::apply_tuple(zip_function_, v));
                    ++result_count;
                }
            }
        }

        if (stats_enabled) {
            context_.PrintCollectiveMeanStdev(
                "Zip() result_count", result_count);
        }
    }

    void Dispose() final {
        files_.clear();
    }

private:
    //! Zip function
    ZipFunction zip_function_;

    //! padding for shorter DIAs
    const ZipArgsTuple padding_;

    //! Whether the parent stack is empty
    const std::array<bool, kNumInputs> parent_stack_empty_;

    //! Files for intermediate storage
    std::vector<data::File> files_;

    //! Writers to intermediate files
    data::File::Writer writers_[kNumInputs];

    //! Array of inbound CatStreams
    data::CatStreamPtr streams_[kNumInputs];

    //! \name Variables for Calculating Exchange
    //! \{

    //! exclusive prefix sum over the number of items in workers
    std::array<size_t, kNumInputs> size_prefixsum_;

    //! shortest size of Zipped inputs
    size_t result_size_;

    //! \}

    //! Register Parent PreOp Hooks, instantiated and called for each Zip parent
    class RegisterParent
    {
    public:
        explicit RegisterParent(ZipNode* node) : node_(node) { }

        template <typename Index, typename Parent>
        void operator () (const Index&, Parent& parent) {

            // get the ZipFunction's argument for this index
            using ZipArg = ZipArgN<Index::index>;

            // check that the parent's type is convertible to the ZipFunction
            // argument.
            static_assert(
                std::is_convertible<typename Parent::ValueType, ZipArg>::value,
                "ZipFunction argument does not match input DIA");

            // construct lambda with only the writer in the closure
            data::File::Writer* writer = &node_->writers_[Index::index];
            auto pre_op_fn = [writer](const ZipArg& input) -> void {
                                 writer->Put(input);
                             };

            // close the function stacks with our pre ops and register it at
            // parent nodes for output
            auto lop_chain = parent.stack().push(pre_op_fn).fold();
            parent.node()->AddChild(node_, lop_chain, Index::index);
        }

    private:
        ZipNode* node_;
    };

    //! Scatter items from DIA "Index" to other workers if necessary.
    template <size_t Index>
    void DoScatter() {
        const size_t workers = context_.num_workers();

        // range of items on local node
        size_t local_begin = std::min(result_size_, size_prefixsum_[Index]);
        size_t local_end = std::min(
            result_size_, size_prefixsum_[Index] + files_[Index].num_items());

        // number of elements per worker (double)
        double per_pe =
            static_cast<double>(result_size_) / static_cast<double>(workers);
        // offsets for scattering
        std::vector<size_t> offsets(workers + 1, 0);

        for (size_t i = 0; i <= workers; ++i) {
            // calculate range we have to send to each PE
            size_t cut = static_cast<size_t>(std::ceil(i * per_pe));
            offsets[i] =
                cut < local_begin ? 0 : std::min(cut, local_end) - local_begin;
        }

        LOG << "per_pe=" << per_pe
            << " offsets[" << Index << "] = " << common::VecToStr(offsets);

        // target stream id
        streams_[Index] = context_.GetNewCatStream(this);

        // scatter elements to other workers, if necessary
        using ZipArg = ZipArgN<Index>;
        streams_[Index]->template Scatter<ZipArg>(
            files_[Index], offsets, /* consume */ true);
    }

    //! Receive elements from other workers.
    void MainOp() {
        if (NoRebalance) {
            // no communication: everyone just checks that all input DIAs have
            // the same local size.
            result_size_ = files_[0].num_items();
            for (size_t i = 1; i < kNumInputs; ++i) {
                if (result_size_ != files_[i].num_items()) {
                    die("Zip() input DIA " << i << " partition does not match.");
                }
            }
            return;
        }

        // first: calculate total size of the DIAs to Zip

        using ArraySizeT = std::array<size_t, kNumInputs>;

        // number of elements of this worker
        ArraySizeT local_size;
        for (size_t i = 0; i < kNumInputs; ++i) {
            local_size[i] = files_[i].num_items();
            sLOG << "input" << i << "local_size" << local_size[i];

            if (stats_enabled) {
                context_.PrintCollectiveMeanStdev(
                    "Zip() local_size", local_size[i]);
            }
        }

        // exclusive prefixsum of number of elements: we have items from
        // [size_prefixsum, size_prefixsum + local_size). And get the total
        // number of items in each DIAs, over all worker.
        size_prefixsum_ = local_size;
        ArraySizeT total_size = context_.net.ExPrefixSumTotal(
            size_prefixsum_,
            ArraySizeT(), common::ComponentSum<ArraySizeT>());

        size_t max_total_size =
            *std::max_element(total_size.begin(), total_size.end());

        // return only the minimum size of all DIAs.
        result_size_ =
            Pad ? max_total_size
            : *std::min_element(total_size.begin(), total_size.end());

        // warn if DIAs have unequal size
        if (!Pad && UnequalCheck && result_size_ != max_total_size) {
            die("Zip(): input DIAs have unequal size: "
                << common::VecToStr(total_size));
        }

        if (result_size_ == 0) return;

        // perform scatters to exchange data, with different types.
        tlx::call_for_range<kNumInputs>(
            [=](auto index) {
                (void)index;
                this->DoScatter<decltype(index)::index>();
            });
    }

    //! Access CatReaders for different different parents.
    template <typename Reader>
    class ReaderNext
    {
    public:
        ReaderNext(ZipNode& zip_node,
                   std::array<Reader, kNumInputs>& readers)
            : zip_node_(zip_node), readers_(readers) { }

        //! helper for PushData() which checks all inputs
        bool HasNext() {
            if (Pad) {
                for (size_t i = 0; i < kNumInputs; ++i) {
                    if (readers_[i].HasNext()) return true;
                }
                return false;
            }
            else {
                for (size_t i = 0; i < kNumInputs; ++i) {
                    if (!readers_[i].HasNext()) return false;
                }
                return true;
            }
        }

        template <typename Index>
        auto operator () (const Index&) {

            // get the ZipFunction's argument for this index
            using ZipArg = ZipArgN<Index::index>;

            if (Pad && !readers_[Index::index].HasNext()) {
                // take padding_ if next is not available.
                return std::get<Index::index>(zip_node_.padding_);
            }
            return readers_[Index::index].template Next<ZipArg>();
        }

    private:
        ZipNode& zip_node_;

        //! reference to the reader array in PushData().
        std::array<Reader, kNumInputs>& readers_;
    };
};

/*!
 * Zips two DIAs of equal size in style of functional programming by applying
 * zip_function to the i-th elements of both input DIAs to form the i-th element
 * of the output DIA. The type of the output DIA can be inferred from the
 * zip_function.
 *
 * The two input DIAs are required to be of equal size, otherwise use the
 * CutTag variant.
 *
 * \tparam ZipFunction Type of the zip_function. This is a function with two
 * input elements, both of the local type, and one output element, which is
 * the type of the Zip node.
 *
 * \param zip_function Zip function, which zips two elements together
 *
 * \param first_dia the initial DIA.
 *
 * \param dias DIAs, which is zipped together with the original DIA.
 *
 * \ingroup dia_dops
 */
template <typename ZipFunction, typename FirstDIAType, typename FirstDIAStack,
<<<<<<< HEAD
          typename ... DIAs>
=======
          typename... DIAs>
>>>>>>> 41830be9
auto Zip(const ZipFunction& zip_function,
         const DIA<FirstDIAType, FirstDIAStack>& first_dia,
         const DIAs& ... dias) {

    tlx::vexpand((first_dia.AssertValid(), 0), (dias.AssertValid(), 0) ...);

    static_assert(
        std::is_convertible<
            FirstDIAType,
            typename common::FunctionTraits<ZipFunction>::template arg<0>
            >::value,
        "ZipFunction has the wrong input type in DIA 0");

    using ZipResult
              = typename common::FunctionTraits<ZipFunction>::result_type;

    using ZipArgsTuple =
              typename common::FunctionTraits<ZipFunction>::args_tuple_plain;

    using ZipNode = api::ZipNode<
              ZipResult, ZipFunction,
              /* Pad */ false, /* UnequalCheck */ true, /* NoRebalance */ false,
              1 + sizeof ... (DIAs)>;

    auto node = tlx::make_counting<ZipNode>(
        zip_function, ZipArgsTuple(), first_dia, dias...);

    return DIA<ZipResult>(node);
}

/*!
 * Zips any number of DIAs of equal size in style of functional programming by
 * applying zip_function to the i-th elements of both input DIAs to form the
 * i-th element of the output DIA. The type of the output DIA can be inferred
 * from the zip_function.
 *
 * If the two input DIAs are of unequal size, the result is the shorter of
 * both. Otherwise use the PadTag variant.
 *
 * \tparam ZipFunction Type of the zip_function. This is a function with two
 * input elements, both of the local type, and one output element, which is the
 * type of the Zip node.
 *
 * \param zip_function Zip function, which zips two elements together
 *
 * \param first_dia the initial DIA.
 *
 * \param dias DIAs, which is zipped together with the original DIA.
 *
 * \ingroup dia_dops
 */
template <typename ZipFunction, typename FirstDIAType, typename FirstDIAStack,
          typename... DIAs>
auto Zip(struct CutTag,
         const ZipFunction& zip_function,
         const DIA<FirstDIAType, FirstDIAStack>& first_dia,
         const DIAs& ... dias) {

    tlx::vexpand((first_dia.AssertValid(), 0), (dias.AssertValid(), 0) ...);

    static_assert(
        std::is_convertible<
            FirstDIAType,
            typename common::FunctionTraits<ZipFunction>::template arg<0>
            >::value,
        "ZipFunction has the wrong input type in DIA 0");

    using ZipResult
              = typename common::FunctionTraits<ZipFunction>::result_type;

    using ZipArgsTuple =
              typename common::FunctionTraits<ZipFunction>::args_tuple_plain;

    using ZipNode = api::ZipNode<
              ZipResult, ZipFunction,
              /* Pad */ false, /* UnequalCheck */ false, /* NoRebalance */ false,
              1 + sizeof ... (DIAs)>;

    auto node = tlx::make_counting<ZipNode>(
        zip_function, ZipArgsTuple(), first_dia, dias...);

    return DIA<ZipResult>(node);
}

/*!
 * Zips any number of DIAs in style of functional programming by applying
 * zip_function to the i-th elements of both input DIAs to form the i-th element
 * of the output DIA. The type of the output DIA can be inferred from the
 * zip_function.
 *
 * The output DIA's length is the *maximum* of all input DIAs, shorter DIAs are
 * padded with default-constructed items.
 *
 * \tparam ZipFunction Type of the zip_function. This is a function with two
 * input elements, both of the local type, and one output element, which is
 * the type of the Zip node.
 *
 * \param zip_function Zip function, which zips two elements together
 *
 * \param first_dia the initial DIA.
 *
 * \param dias DIAs, which is zipped together with the first DIA.
 *
 * \ingroup dia_dops
 */
template <typename ZipFunction, typename FirstDIAType, typename FirstDIAStack,
          typename... DIAs>
auto Zip(struct PadTag,
         const ZipFunction& zip_function,
         const DIA<FirstDIAType, FirstDIAStack>& first_dia,
         const DIAs& ... dias) {
<<<<<<< HEAD

    using VarForeachExpander = int[];
=======
>>>>>>> 41830be9

    tlx::vexpand((first_dia.AssertValid(), 0), (dias.AssertValid(), 0) ...);

    static_assert(
        std::is_convertible<
            FirstDIAType,
            typename common::FunctionTraits<ZipFunction>::template arg<0>
            >::value,
        "ZipFunction has the wrong input type in DIA 0");

    using ZipResult =
              typename common::FunctionTraits<ZipFunction>::result_type;

    using ZipArgsTuple =
              typename common::FunctionTraits<ZipFunction>::args_tuple_plain;

    using ZipNode = api::ZipNode<
              ZipResult, ZipFunction,
              /* Pad */ true, /* UnequalCheck */ false, /* NoRebalance */ false,
              1 + sizeof ... (DIAs)>;

    auto node = tlx::make_counting<ZipNode>(
        zip_function, ZipArgsTuple(), first_dia, dias...);

    return DIA<ZipResult>(node);
}

/*!
 * Zips any number of DIAs in style of functional programming by applying
 * zip_function to the i-th elements of both input DIAs to form the i-th element
 * of the output DIA. The type of the output DIA can be inferred from the
 * zip_function.
 *
 * The output DIA's length is the *maximum* of all input DIAs, shorter DIAs are
 * padded with items given by the padding parameter.
 *
 * \tparam ZipFunction Type of the zip_function. This is a function with two
 * input elements, both of the local type, and one output element, which is
 * the type of the Zip node.
 *
 * \param zip_function Zip function, which zips two elements together
 *
 * \param padding std::tuple<args> of padding sentinels delivered to ZipFunction
 * if an input dia is too short.
 *
 * \param first_dia the initial DIA.
 *
 * \param dias DIAs, which is zipped together with the original DIA.
 *
 * \ingroup dia_dops
 */
template <typename ZipFunction, typename FirstDIAType, typename FirstDIAStack,
          typename... DIAs>
auto Zip(
    struct PadTag,
    const ZipFunction& zip_function,
    const typename common::FunctionTraits<ZipFunction>::args_tuple_plain& padding,
    const DIA<FirstDIAType, FirstDIAStack>& first_dia,
    const DIAs& ... dias) {
<<<<<<< HEAD

    using VarForeachExpander = int[];
=======
>>>>>>> 41830be9

    tlx::vexpand((first_dia.AssertValid(), 0), (dias.AssertValid(), 0) ...);

    static_assert(
        std::is_convertible<
            FirstDIAType,
            typename common::FunctionTraits<ZipFunction>::template arg<0>
            >::value,
        "ZipFunction has the wrong input type in DIA 0");

    using ZipResult =
              typename common::FunctionTraits<ZipFunction>::result_type;

    using ZipNode = api::ZipNode<
              ZipResult, ZipFunction,
              /* Pad */ true, /* UnequalCheck */ false, /* NoRebalance */ false,
              1 + sizeof ... (DIAs)>;

    auto node = tlx::make_counting<ZipNode>(
        zip_function, padding, first_dia, dias...);

    return DIA<ZipResult>(node);
}

/*!
 * Zips any number of DIAs in style of functional programming by applying
 * zip_function to the i-th elements of both input DIAs to form the i-th element
 * of the output DIA. The type of the output DIA can be inferred from the
 * zip_function.
 *
 * In this variant, the DIA partitions on all PEs must have matching length. No
 * rebalancing is performed, and the program will die if any partition
 * mismatches. This enables Zip to proceed without any communication.
 *
 * \tparam ZipFunction Type of the zip_function. This is a function with two
 * input elements, both of the local type, and one output element, which is
 * the type of the Zip node.
 *
 * \param zip_function Zip function, which zips two elements together
 *
 * \param first_dia the initial DIA.
 *
 * \param dias DIAs, which is zipped together with the original DIA.
 *
 * \ingroup dia_dops
 */
template <typename ZipFunction, typename FirstDIAType, typename FirstDIAStack,
          typename... DIAs>
auto Zip(
    struct NoRebalanceTag,
    const ZipFunction& zip_function,
    const DIA<FirstDIAType, FirstDIAStack>& first_dia,
    const DIAs& ... dias) {

    tlx::vexpand((first_dia.AssertValid(), 0), (dias.AssertValid(), 0) ...);

    static_assert(
        std::is_convertible<
            FirstDIAType,
            typename common::FunctionTraits<ZipFunction>::template arg<0>
            >::value,
        "ZipFunction has the wrong input type in DIA 0");

    using ZipResult =
              typename common::FunctionTraits<ZipFunction>::result_type;

    using ZipArgsTuple =
              typename common::FunctionTraits<ZipFunction>::args_tuple_plain;

    using ZipNode = api::ZipNode<
              ZipResult, ZipFunction,
              /* Pad */ false, /* UnequalCheck */ false, /* NoRebalance */ true,
              1 + sizeof ... (DIAs)>;

    auto node = tlx::make_counting<ZipNode>(
        zip_function, ZipArgsTuple(), first_dia, dias...);

    return DIA<ZipResult>(node);
}

template <typename ValueType, typename Stack>
template <typename ZipFunction, typename SecondDIA>
auto DIA<ValueType, Stack>::Zip(
    const SecondDIA& second_dia, const ZipFunction& zip_function) const {
    return api::Zip(zip_function, *this, second_dia);
}

template <typename ValueType, typename Stack>
template <typename ZipFunction, typename SecondDIA>
auto DIA<ValueType, Stack>::Zip(
    struct CutTag const&, const SecondDIA& second_dia,
    const ZipFunction& zip_function) const {
    return api::Zip(CutTag, zip_function, *this, second_dia);
}

template <typename ValueType, typename Stack>
template <typename ZipFunction, typename SecondDIA>
auto DIA<ValueType, Stack>::Zip(
    struct PadTag const&, const SecondDIA& second_dia,
    const ZipFunction& zip_function) const {
    return api::Zip(PadTag, zip_function, *this, second_dia);
}

template <typename ValueType, typename Stack>
template <typename ZipFunction, typename SecondDIA>
auto DIA<ValueType, Stack>::Zip(
    struct NoRebalanceTag const&, const SecondDIA& second_dia,
    const ZipFunction& zip_function) const {
    return api::Zip(NoRebalanceTag, zip_function, *this, second_dia);
}

//! \}

} // namespace api

//! imported from api namespace
using api::Zip;

} // namespace thrill

#endif // !THRILL_API_ZIP_HEADER

/******************************************************************************/<|MERGE_RESOLUTION|>--- conflicted
+++ resolved
@@ -420,11 +420,7 @@
  * \ingroup dia_dops
  */
 template <typename ZipFunction, typename FirstDIAType, typename FirstDIAStack,
-<<<<<<< HEAD
-          typename ... DIAs>
-=======
           typename... DIAs>
->>>>>>> 41830be9
 auto Zip(const ZipFunction& zip_function,
          const DIA<FirstDIAType, FirstDIAStack>& first_dia,
          const DIAs& ... dias) {
@@ -536,11 +532,6 @@
          const ZipFunction& zip_function,
          const DIA<FirstDIAType, FirstDIAStack>& first_dia,
          const DIAs& ... dias) {
-<<<<<<< HEAD
-
-    using VarForeachExpander = int[];
-=======
->>>>>>> 41830be9
 
     tlx::vexpand((first_dia.AssertValid(), 0), (dias.AssertValid(), 0) ...);
 
@@ -600,11 +591,6 @@
     const typename common::FunctionTraits<ZipFunction>::args_tuple_plain& padding,
     const DIA<FirstDIAType, FirstDIAStack>& first_dia,
     const DIAs& ... dias) {
-<<<<<<< HEAD
-
-    using VarForeachExpander = int[];
-=======
->>>>>>> 41830be9
 
     tlx::vexpand((first_dia.AssertValid(), 0), (dias.AssertValid(), 0) ...);
 
