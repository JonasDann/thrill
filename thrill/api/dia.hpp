/*******************************************************************************
 * thrill/api/dia.hpp
 *
 * Interface for Operations, holds pointer to node and lambda from node to state
 *
 * Part of Project Thrill - http://project-thrill.org
 *
 * Copyright (C) 2015 Alexander Noe <aleexnoe@gmail.com>
 * Copyright (C) 2015 Sebastian Lamm <seba.lamm@gmail.com>
 * Copyright (C) 2015 Timo Bingmann <tb@panthema.net>
 * Copyright (C) 2015 Huyen Chau Nguyen <hello@chau-nguyen.de>
 *
 * All rights reserved. Published under the BSD-2 license in the LICENSE file.
 ******************************************************************************/

#pragma once
#ifndef THRILL_API_DIA_HEADER
#define THRILL_API_DIA_HEADER

#include <thrill/api/context.hpp>
#include <thrill/api/dia_node.hpp>
#include <thrill/api/function_stack.hpp>
#include <thrill/api/stats_graph.hpp>
#include <thrill/common/function_traits.hpp>
#include <thrill/common/functional.hpp>

#include <cassert>
#include <functional>
#include <memory>
#include <ostream>
#include <string>
#include <utility>
#include <vector>

namespace thrill {
namespace api {

//! \addtogroup api Interface
//! \{

/*!
 * DIA is the interface between the user and the Thrill framework. A DIA can be
 * imagined as an immutable array, even though the data does not need to be
 * which represents the state after the previous DOp or Action. Additionally, a
 * DIA stores the local lambda function chain of type Stack, which can transform
 * elements of the DIANode to elements of this DIA. DOps/Actions create a DIA
 * and a new DIANode, to which the DIA links to. LOps only create a new DIA,
 * which link to the previous DIANode.
 *
 * \tparam ValueType Type of elements currently in this DIA.
 * \tparam Stack Type of the function chain.
 */
template <typename _ValueType, typename _Stack = FunctionStack<_ValueType> >
class DIA
{
    friend class Context;

    //! alias for convenience.
    template <typename Function>
    using FunctionTraits = common::FunctionTraits<Function>;

public:
    //! Type of this function stack
    using Stack = _Stack;

    //! type of the items delivered by the DOp, and pushed down the function
    //! stack towards the next nodes. If the function stack contains LOps nodes,
    //! these may transform the type.
    using StackInput = typename Stack::Input;

    //! type of the items virtually in the DIA, which is the type emitted by the
    //! current LOp stack.
    using ValueType = _ValueType;

    //! type of pointer to the real node object implementation. This object has
    //! base item type StackInput which is transformed by the function stack
    //! lambdas further. But even pushing more lambdas does not change the stack
    //! input type.
    using DIANodePtr = std::shared_ptr<DIANode<StackInput> >;

    //! default-constructor: invalid DIA
    DIA() = default;

    //! Return whether the DIA is valid.
    bool IsValid() const { return node_.get() != nullptr; }

    //! Assert that the DIA is valid.
    void AssertValid() const { assert(IsValid()); }

    /*!
     * Constructor of a new DIA with a pointer to a DIANode and a
     * function chain from the DIANode to this DIA.
     *
     * \param node Pointer to the last DIANode, DOps and Actions create a new
     * DIANode, LOps link to the DIANode of the previous DIA.
     *
     * \param stack Function stack consisting of functions between last DIANode
     * and this DIA.
     */
    DIA(const DIANodePtr& node, const Stack& stack,
        const std::vector<StatsNode*>& stats_parents)
        : node_(node),
          stack_(stack),
          stats_parents_(stats_parents)
    { }

    /*!
     * Constructor of a new DIA supporting move semantics of nodes.
     *
     * \param node Pointer to the last DIANode, DOps and Actions create a new
     * DIANode, LOps link to the DIANode of the previous DIA.
     *
     * \param stack Function stack consisting of functions between last DIANode
     * and this DIA.
     */
    DIA(DIANodePtr&& node, const Stack& stack,
        const std::vector<StatsNode*>& stats_parents)
        : node_(std::move(node)),
          stack_(stack),
          stats_parents_(stats_parents)
    { }

    /*!
     * Constructor of a new DIA supporting move semantics of nodes.
     *
     * \param node Pointer to the last DIANode, DOps and Actions create a new
     * DIANode, LOps link to the DIANode of the previous DIA.
     *
     * \param stack Function stack consisting of functions between last DIANode
     * and this DIA.
     */
    DIA(DIANodePtr&& node, const std::vector<StatsNode*>& stats_parents)
        : DIA(std::move(node), FunctionStack<ValueType>(), stats_parents) { }

    /*!
     * Copy-Constructor of a DIA with empty function chain from a DIA with
     * a non-empty chain.  The functionality of the chain is stored in a newly
     * created LOpNode.  The current DIA than points to this LOpNode.  This
     * is needed to support assignment operations between DIA's.
     *
     * \param rhs DIA containing a non-empty function chain.
     */
    template <typename AnyStack>
    DIA(const DIA<ValueType, AnyStack>& rhs)
#if __GNUC__ && !__clang__
    // the attribute warning does not work with gcc?
    __attribute__ ((warning(     // NOLINT
                        "Casting to DIA creates LOpNode instead of inline chaining.\n"
                        "Consider whether you can use auto instead of DIA.")))
#elif __GNUC__ && __clang__
    __attribute__ ((deprecated)) // NOLINT
#endif
    ;                            // NOLINT

    //! Returns a pointer to the according DIANode.
    const DIANodePtr & node() const {
        assert(IsValid());
        return node_;
    }

    //! Returns a the corresponding stats nodes
    const std::vector<StatsNode*> & stats_parents() const {
        assert(IsValid());
        return stats_parents_;
    }

    //! Returns the number of references to the according DIANode.
    size_t node_refcount() const {
        assert(IsValid());
        return node_.use_count();
    }

    //! Returns the stored function chain.
    const Stack & stack() const {
        assert(IsValid());
        return stack_;
    }

    StatsNode * AddChildStatsNode(const char* label, const DIANodeType& type) const {
        StatsNode* node = node_->context().stats_graph().AddNode(label, type);
        for (const auto& parent : stats_parents_)
            node_->context().stats_graph().AddEdge(parent, node);
        return node;
    }

    void AppendChildStatsNode(StatsNode* stats_node) const {
        for (const auto& parent : stats_parents_)
            node_->context().stats_graph().AddEdge(parent, stats_node);
    }

    template <typename AnyType, typename AnyStack>
    auto LinkStatsNodeFrom(const DIA<AnyType, AnyStack>& rhs) {
        for (const auto& parent : stats_parents_) {
            for (const auto& rhs_parent : rhs.stats_parents())
                node_->context().stats_graph().AddEdge(rhs_parent, parent);
        }
        return *this;
    }

    Context & ctx() const {
        assert(IsValid());
        return node_->context();
    }

    /*!
     * Mark the referenced DIANode for keeping, which makes children not consume
     * the data when executing. This does not create a new DIA, but returns the
     * existing one.
     */
    DIA & Keep() {
        assert(IsValid());
        node_->SetConsume(false);
        return *this;
    }

    /*!
     * Mark the referenced DIANode as consuming, which makes it only executable
     * once. This does not create a new DIA, but returns the existing one.
     */
    DIA & Consume() {
        assert(IsValid());
        node_->SetConsume(true);
        return *this;
    }

    /*!
     * Map is a LOp, which maps this DIA according to the map_fn given by the
     * user.  The map_fn maps each element to another
     * element of a possibly different type. The function chain of the returned
     * DIA is this DIA's stack_ chained with map_fn.
     *
     * \tparam MapFunction Type of the map function.
     *
     * \param map_function Map function of type MapFunction, which maps each
     * element to an element of a possibly different type.
     */
    template <typename MapFunction>
    auto Map(const MapFunction &map_function) const {
        assert(IsValid());

        using MapArgument
                  = typename FunctionTraits<MapFunction>::template arg_plain<0>;
        using MapResult
                  = typename FunctionTraits<MapFunction>::result_type;
        auto conv_map_function =
            [=](const MapArgument& input, auto emit_func) {
                emit_func(map_function(input));
            };

        static_assert(
            std::is_convertible<ValueType, MapArgument>::value,
            "MapFunction has the wrong input type");

        auto new_stack = stack_.push(conv_map_function);
        return DIA<MapResult, decltype(new_stack)>(
            node_, new_stack, { AddChildStatsNode("Map", DIANodeType::LAMBDA) });
    }

    /*!
     * Filter is a LOp, which filters elements from this DIA according to the
     * filter_function given by the user. The filter_function maps each element
     * to a boolean.  The function chain of the returned DIA is this DIA's
     * stack_ chained with filter_function.
     *
     * \tparam FilterFunction Type of the map function.
     *
     * \param filter_function Filter function of type FilterFunction, which maps
     * each element to a boolean.
     *
     */
    template <typename FilterFunction>
    auto Filter(const FilterFunction &filter_function) const {
        assert(IsValid());

        using FilterArgument
                  = typename FunctionTraits<FilterFunction>::template arg_plain<0>;
        auto conv_filter_function =
            [=](const FilterArgument& input, auto emit_func) {
                if (filter_function(input)) emit_func(input);
            };

        static_assert(
            std::is_convertible<ValueType, FilterArgument>::value,
            "FilterFunction has the wrong input type");

        auto new_stack = stack_.push(conv_filter_function);
        return DIA<ValueType, decltype(new_stack)>(
            node_, new_stack, { AddChildStatsNode("Filter", DIANodeType::LAMBDA) });
    }

    /*!
     * FlatMap is a LOp, which maps this DIA according to the
     * flatmap_function given by the user. The flatmap_function maps each
     * element to elements of a possibly different type. The flatmap_function
     * has an emitter function as it's second parameter. This emitter is called
     * once for each element to be emitted. The function chain of the returned
     * DIA is this DIA's stack_ chained with flatmap_function.
     *
     * \tparam ResultType ResultType of the FlatmapFunction, if different from
     * item type of DIA.
     *
     * \tparam FlatmapFunction Type of the map function.
     *
     * \param flatmap_function Map function of type FlatmapFunction, which maps
     * each element to elements of a possibly different type.
     */
    template <typename ResultType = ValueType, typename FlatmapFunction>
    auto FlatMap(const FlatmapFunction &flatmap_function) const {
        assert(IsValid());

        auto new_stack = stack_.push(flatmap_function);
        return DIA<ResultType, decltype(new_stack)>(
            node_, new_stack, { AddChildStatsNode("FlatMap", DIANodeType::LAMBDA) });
    }

    /*!
     * ReduceBy is a DOp, which groups elements of the DIA with the
     * key_extractor and reduces each key-bucket to a single element using the
     * associative reduce_function. The reduce_function defines how two elements
     * can be reduced to a single element of equal type. The key of the reduced
     * element has to be equal to the keys of the input elements. Since ReduceBy
     * is a DOp, it creates a new DIANode. The DIA returned by Reduce links
     * to this newly created DIANode. The stack_ of the returned DIA consists
     * of the PostOp of Reduce, as a reduced element can
     * directly be chained to the following LOps.
     *
     * \tparam KeyExtractor Type of the key_extractor function.  The
     * key_extractor function is equal to a map function.
     *
     * \param key_extractor Key extractor function, which maps each element to a
     * key of possibly different type.
     *
     * \tparam ReduceFunction Type of the reduce_function. This is a function
     * reducing two elements of L's result type to a single element of equal
     * type.
     *
     * \param reduce_function Reduce function, which defines how the key buckets
     * are reduced to a single element. This function is applied associative but
     * not necessarily commutative.
     */
    template <typename KeyExtractor, typename ReduceFunction>
    auto ReduceBy(const KeyExtractor &key_extractor,
                  const ReduceFunction &reduce_function) const;

    /*!
    * ReduceByKey is a DOp, which groups elements of the DIA with the
    * key_extractor and reduces each key-bucket to a single element using the
    * associative reduce_function. The reduce_function defines how two elements
    * can be reduced to a single element of equal type.In contrast to ReduceBy,
    * the reduce_function is allowed to change the key (Example: Integers
    * with modulo function as key_extractor). Creates overhead as both key and
    * value have to be sent in shuffle step. Since ReduceByKey
    * is a DOp, it creates a new DIANode. The DIA returned by Reduce links
    * to this newly created DIANode. The stack_ of the returned DIA consists
    * of the PostOp of Reduce, as a reduced element can
    * directly be chained to the following LOps.
    *
    * \tparam KeyExtractor Type of the key_extractor function.
    * The key_extractor function is equal to a map function.
    *
    * \param key_extractor Key extractor function, which maps each element to a
    * key of possibly different type.
    *
    * \tparam ReduceFunction Type of the reduce_function. This is a function
    * reducing two elements of L's result type to a single element of equal
    * type.
    *
    * \param reduce_function Reduce function, which defines how the key buckets
    * are reduced to a single element. This function is applied associative but
    * not necessarily commutative.
    */
    template <typename KeyExtractor, typename ReduceFunction>
    auto ReduceByKey(const KeyExtractor &key_extractor,
                     const ReduceFunction &reduce_function) const;

    /*!
     * ReducePair is a DOp, which groups key-value-pairs in the input DIA by
     * their key and reduces each key-bucket to a single element using the
     * associative reduce_function. The reduce_function defines how two elements
     * can be reduced to a single element of equal type. The reduce_function is
     * allowed to change the key. Since ReducePair
     * is a DOp, it creates a new DIANode. The DIA returned by Reduce links
     * to this newly created DIANode. The stack_ of the returned DIA consists
     * of the PostOp of Reduce, as a reduced element can
     * directly be chained to the following LOps.
     *
     * \tparam ReduceFunction Type of the reduce_function. This is a function
     * reducing two elements of L's result type to a single element of equal
     * type.
     *
     * \param reduce_function Reduce function, which defines how the key buckets
     * are reduced to a single element. This function is applied associative but
     * not necessarily commutative.
     */
    template <typename ReduceFunction>
    auto ReducePair(const ReduceFunction &reduce_function) const;

    /*!
     * ReduceToIndex is a DOp, which groups elements of the DIA with the
     * key_extractor returning an unsigned integers and reduces each key-bucket
     * to a single element using the associative reduce_function.
     * In contrast to ReduceBy, ReduceToIndex returns a DIA in a defined order,
     * which has the reduced element with key i in position i.
     * The reduce_function defines how two elements can be reduced to a single
     * element of equal type. The key of the reduced element has to be equal
     * to the keys of the input elements. Since ReduceToIndex is a DOp,
     * it creates a new DIANode. The DIA returned by ReduceToIndex links to
     * this newly created DIANode. The stack_ of the returned DIA consists
     * of the PostOp of ReduceToIndex, as a reduced element can
     * directly be chained to the following LOps.
     *
     * \tparam KeyExtractor Type of the key_extractor function.
     * The key_extractor function is equal to a map function and has an unsigned
     * integer as it's output type.
     *
     * \param key_extractor Key extractor function, which maps each element to a
     * key of possibly different type.
     *
     * \tparam ReduceFunction Type of the reduce_function. This is a function
     * reducing two elements of L's result type to a single element of equal
     * type.
     *
     * \param reduce_function Reduce function, which defines how the key buckets
     * are reduced to a single element. This function is applied associative but
     * not necessarily commutative.
     *
     * \param size Resulting DIA size. Consequently, the key_extractor function
     * but always return < size for any element in the input DIA.
     *
     * \param neutral_element Item value with which to start the reduction in
     * each array cell.
     */
    template <typename KeyExtractor, typename ReduceFunction>
    auto ReduceToIndex(const KeyExtractor &key_extractor,
                       const ReduceFunction &reduce_function,
                       size_t size,
                       const ValueType& neutral_element = ValueType()) const;

    /*!
     * ReduceToIndexByKey is a DOp, which groups elements of the DIA with the
     * key_extractor returning an unsigned integers and reduces each key-bucket
     * to a single element using the associative reduce_function.
     * In contrast to ReduceByKey, ReduceToIndexByKey returns a DIA in a defined
     * order, which has the reduced element with key i in position i.
     * The reduce_function defines how two elements can be reduced to a single
     * element of equal type. ReduceToIndexByKey is the equivalent to
     * ReduceByKey, as the reduce_function is allowed to change the key.
     * Since ReduceToIndexByKey is a DOp,
     * it creates a new DIANode. The DIA returned by ReduceToIndex links to
     * this newly created DIANode. The stack_ of the returned DIA consists
     * of the PostOp of ReduceToIndex, as a reduced element can
     * directly be chained to the following LOps.
     *
     * \tparam KeyExtractor Type of the key_extractor function.
     * The key_extractor function is equal to a map function and has an unsigned
     * integer as it's output type.
     *
     * \param key_extractor Key extractor function, which maps each element to a
     * key of possibly different type.
     *
     * \tparam ReduceFunction Type of the reduce_function. This is a function
     * reducing two elements of L's result type to a single element of equal
     * type.
     *
     * \param reduce_function Reduce function, which defines how the key buckets
     * are reduced to a single element. This function is applied associative but
     * not necessarily commutative.
     *
     * \param size Resulting DIA size. Consequently, the key_extractor function
     * but always return < size for any element in the input DIA.
     *
     * \param neutral_element Item value with which to start the reduction in
     * each array cell.
     */
    template <typename KeyExtractor, typename ReduceFunction>
    auto ReduceToIndexByKey(const KeyExtractor &key_extractor,
                            const ReduceFunction &reduce_function,
                            size_t size,
                            const ValueType& neutral_element = ValueType()) const;

    /*!
     * ReducePairToIndex is a DOp, which groups key-value-pairs of the input
     * DIA by their key, which has to be an unsigned integer. Each key-bucket
     * is reduced to a single element using the associative reduce_function.
     * In contrast to Reduce, ReduceToIndex returns a DIA in a defined order,
     * which has the reduced element with key i in position i.
     * The reduce_function defines how two elements can be reduced to a single
     * element of equal type. The reduce_function is allowed to change the key.
     * Since ReduceToIndex is a DOp,
     * it creates a new DIANode. The DIA returned by ReduceToIndex links to
     * this newly created DIANode. The stack_ of the returned DIA consists
     * of the PostOp of ReduceToIndex, as a reduced element can
     * directly be chained to the following LOps.
     *
     * \tparam ReduceFunction Type of the reduce_function. This is a function
     * reducing two elements of L's result type to a single element of equal
     * type.
     *
     * \param reduce_function Reduce function, which defines how the key buckets
     * are reduced to a single element. This function is applied associative but
     * not necessarily commutative.
     *
     * \param size Resulting DIA size. Consequently, the key_extractor function
     * but always return < size for any element in the input DIA.
     *
     * \param neutral_element Item value with which to start the reduction in
     * each array cell.
     */
    template <typename ReduceFunction>
    auto ReducePairToIndex(
        const ReduceFunction &reduce_function, size_t size,
        const typename FunctionTraits<ReduceFunction>::result_type&
        neutral_element = typename FunctionTraits<ReduceFunction>::result_type()) const;

    /*!
     * GroupBy is a DOp, which groups elements of the DIA by its key.
     * After having grouped all elements of one key, all elements of one key
     * will be processed according to the GroupByFunction and returns an output
     * Contrary to Reduce, GroupBy allows usage of functions that require all
     * elements of one key at once as GroupByFunction will be applied _after_
     * all elements with the same key have been grouped. However because of this
     * reason, the communication overhead is also higher. If possible, usage of
     * Reduce is therefore recommended.
     * As GroupBy is a DOp, it creates a new DIANode. The DIA returned by
     * Reduce links to this newly created DIANode. The stack_ of the returned
     * DIA consists of the PostOp of Reduce, as a reduced element can
     * directly be chained to the following LOps.
     *
     * \tparam KeyExtractor Type of the key_extractor function.
     * The key_extractor function is equal to a map function.
     *
     * \param key_extractor Key extractor function, which maps each element to a
     * key of possibly different type.
     *
     * \tparam GroupByFunction Type of the groupby_function. This is a function
     * taking an iterator for all elements of the same key as input.
     *
     * \param groupby_function Reduce function, which defines how the key
     * buckets are grouped and processed.
     *      input param: api::GroupByReader with functions HasNext() and Next()
     */
    template <typename ValueOut,
              typename KeyExtractor,
              typename GroupByFunction,
              typename HashFunction =
                  std::hash<typename common::FunctionTraits<KeyExtractor>::result_type> >
    auto GroupBy(const KeyExtractor &key_extractor,
                 const GroupByFunction &reduce_function) const;

    /*!
     * GroupBy is a DOp, which groups elements of the DIA by its key.
     * After having grouped all elements of one key, all elements of one key
     * will be processed according to the GroupByFunction and returns an output
     * Contrary to Reduce, GroupBy allows usage of functions that require all
     * elements of one key at once as GroupByFunction will be applied _after_
     * all elements with the same key have been grouped. However because of this
     * reason, the communication overhead is also higher. If possible, usage of
     * Reduce is therefore recommended.
     * In contrast to GroupBy, GroupByIndex returns a DIA in a defined order,
     * which has the reduced element with key i in position i.
     * As GroupBy is a DOp, it creates a new DIANode. The DIA returned by
     * Reduce links to this newly created DIANode. The stack_ of the returned
     * DIA consists of the PostOp of Reduce, as a reduced element can
     * directly be chained to the following LOps.
     *
     * \tparam KeyExtractor Type of the key_extractor function.
     * The key_extractor function is equal to a map function.
     *
     * \param key_extractor Key extractor function, which maps each element to a
     * key of possibly different type.
     *
     * \tparam GroupByFunction Type of the groupby_function. This is a function
     * taking an iterator for all elements of the same key as input.
     *
     * \param groupby_function Reduce function, which defines how the key
     * buckets are grouped and processed.
     *      input param: api::GroupByReader with functions HasNext() and Next()
     */
    template <typename ValueOut,
              typename KeyExtractor,
              typename GroupByFunction,
              typename HashFunction =
                  std::hash<typename common::FunctionTraits<KeyExtractor>::result_type> >
    auto GroupByIndex(const KeyExtractor &key_extractor,
                      const GroupByFunction &reduce_function,
                      const size_t size,
                      const ValueOut& neutral_element = ValueOut()) const;

    /*!
     * Zip is a DOp, which Zips two DIAs in style of functional programming. The
     * zip_function is used to zip the i-th elements of both input DIAs together
     * to form the i-th element of the output DIA. The type of the output
     * DIA can be inferred from the zip_function.
     *
     * \tparam ZipFunction Type of the zip_function. This is a function with two
     * input elements, both of the local type, and one output element, which is
     * the type of the Zip node.
     *
     * \param zip_function Zip function, which zips two elements together
     *
     * \param second_dia DIA, which is zipped together with the original
     * DIA.
     */
    template <typename ZipFunction, typename SecondDIA>
    auto Zip(const SecondDIA &second_dia, const ZipFunction &zip_function) const;

    // REVIEW(ej): use default comparator. remove everywhere where it is
    // duplicate.

    /*!
     * Merge is a DOp, which merges two sorted DIAs to a single sorted DIA.
     * Both input DIAs must be used sorted conforming to the given comparator. 
     * The type of the output DIA will be the type of this DIA. 
     *
     * The merge operation balances all input data, so that each worker will 
     * have an equal number of elements when the merge completes. 
     *
     * \tparam Comparator Comparator to specify the order of input and output. 
     *
     * \param comparator Comparator to specify the order of input and output. 
     *
     * \param second_dia DIA, which is merged with this DIA. 
     */
<<<<<<< HEAD
    template <typename Comparator = std::less<ValueType>, typename ... DIAs>
    auto Merge(const Comparator &comparator, const DIAs &... dias) const;
=======
    template <typename SecondDIA, typename Comparator = std::less<ValueType> >
    auto Merge(SecondDIA second_dia, const Comparator& comparator = Comparator()) const;
>>>>>>> b4ece09c

    /*!
     * PrefixSum is a DOp, which computes the prefix sum of all elements. The sum
     * function defines how two elements are combined to a single element.
     *
     * \tparam SumFunction Type of the sum_function.
     *
     * \param sum_function Sum function (any associative function).
     *
     * \param initial_element Initial element of the sum function.
     */
    template <typename SumFunction = std::plus<ValueType> >
    auto PrefixSum(const SumFunction& sum_function = SumFunction(),
                   const ValueType& initial_element = ValueType()) const;

    /*!
     * Window is a DOp, which applies a window function to every k
     * consecutive items in a DIA. The window function is also given the index
     * of the first item, and can output zero or more items via an Emitter.
     *
     * \tparam WindowFunction Type of the window_function.
     *
     * \param window_size the size of the delivered window. Signature: TODO(tb).
     *
     * \param window_function Window function applied to each k item.
     */
    template <typename WindowFunction>
    auto Window(size_t window_size,
                const WindowFunction& window_function = WindowFunction()) const;

    /*!
     * FlatWindow is a DOp, which applies a window function to every k
     * consecutive items in a DIA. The window function is also given the index
     * of the first item, and can output zero or more items via an Emitter.
     *
     * \tparam WindowFunction Type of the window_function.
     *
     * \param window_size the size of the delivered window. Signature: TODO(tb).
     *
     * \param window_function Window function applied to each k item.
     */
    template <typename ValueOut, typename WindowFunction>
    auto FlatWindow(size_t window_size,
                    const WindowFunction& window_function = WindowFunction()) const;

    /*!
     * Sort is a DOp, which sorts a given DIA according to the given compare_function.
     *
     * \tparam CompareFunction Type of the compare_function.
     *  Should be (ValueType,ValueType)->bool
     *
     * \param compare_function Function, which compares two elements. Returns true, if
     * first element is smaller than second. False otherwise.
     */
    template <typename CompareFunction = std::less<ValueType> >
    auto Sort(const CompareFunction& compare_function = CompareFunction()) const;

    /*!
     * Sum is an Action, which computes the sum of all elements globally.
     *
     * \tparam SumFunction Type of the sum_function.
     *
     * \param sum_function Sum function.
     *
     * \param initial_value Initial value of the sum.
     */
    template <typename SumFunction = std::plus<ValueType> >
    auto Sum(const SumFunction& sum_function = SumFunction(),
             const ValueType& initial_value = ValueType()) const;

    /*!
     * Size is an Action, which computes the size of all elements in all workers.
     */
    size_t Size() const;

    /*!
     * WriteLines is an Action, which writes std::strings to an output file.
     * Strings are written using fstream with a newline after each entry.
     *
     * \param filepath Destination of the output file.
     */
    void WriteLines(const std::string& filepath) const;

    /*!
     * WriteLinesMany is an Action, which writes std::strings to multiple output
     * files. Strings are written using fstream with a newline after each
     * entry. Each worker creates its individual file.
     *
     * \param filepath Destination of the output file. This filepath must
     * contain two special substrings: "$$$$$" is replaced by the worker id and
     * "#####" will be replaced by the file chunk id. The last occurrences of
     * "$" and "#" are replaced, otherwise "$$$$" and/or "##########" are
     * automatically appended.
     *
     * \param target_file_size target size of each individual file.
     */
    void WriteLinesMany(const std::string& filepath,
                        size_t target_file_size = 128* 1024* 1024) const;

    /*!
     * WriteBinary is a function, which writes a DIA to many files per
     * worker. The input DIA can be recreated with ReadBinary and equal
     * filepath.
     *
     * \param filepath Destination of the output file. This filepath must
     * contain two special substrings: "$$$$$" is replaced by the worker id and
     * "#####" will be replaced by the file chunk id. The last occurrences of
     * "$" and "#" are replaced, otherwise "$$$$" and/or "##########" are
     * automatically appended.
     *
     * \param max_file_size size limit of individual file.
     */
    void WriteBinary(const std::string& filepath,
                     size_t max_file_size = 128* 1024* 1024) const;

    /*!
     * AllGather is an Action, which returns the whole DIA in an std::vector on
     * each worker. This is only for testing purposes and should not be used on
     * large datasets.
     */
    void AllGather(std::vector<ValueType>* out_vector) const;

    /*!
     * AllGather is an Action, which returns the whole DIA in an std::vector on
     * each worker. This is only for testing purposes and should not be used on
     * large datasets. Variant that returns the vector.
     */
    std::vector<ValueType> AllGather() const;

    /*!
     * Gather is an Action, which collects all data of the DIA into a vector at
     * the given worker. This should only be done if the received data can fit
     * into RAM of the one worker.
     */
    std::vector<ValueType> Gather(size_t target_id = 0) const;

    /*!
     * Gather is an Action, which collects all data of the DIA into a vector at
     * the given worker. This should only be done if the received data can fit
     * into RAM of the one worker.
     */
    void Gather(size_t target_id, std::vector<ValueType>* out_vector)  const;

    /*!
     * Print is an Action, which collects all data of the DIA at the worker 0
     * and prints using ostream serialization. It is implemented using Gather().
     */
    void Print(const std::string& name) const;

    /*!
     * Print is an Action, which collects all data of the DIA at the worker 0
     * and prints using ostream serialization. It is implemented using Gather().
     */
    void Print(const std::string& name, std::ostream& out) const;

    auto Collapse() const;

    auto Cache() const;

    auto Label(const std::string& msg) const {
        node_->AddStats(msg);
        return *this;
    }

    /*!
     * Returns the string which defines the DIANode node_.
     *
     * \return The string of node_
     */
    std::string NodeString() const {
        return node_->ToString();
    }

private:
    //! The DIANode which DIA points to. The node represents the latest DOp
    //! or Action performed previously.
    DIANodePtr node_;

    //! The local function chain, which stores the chained lambda function from
    //! the last DIANode to this DIA.
    Stack stack_;

    std::vector<StatsNode*> stats_parents_;
};

//! \}

} // namespace api

//! imported from api namespace
using api::DIA;

} // namespace thrill

#endif // !THRILL_API_DIA_HEADER

/******************************************************************************/<|MERGE_RESOLUTION|>--- conflicted
+++ resolved
@@ -609,25 +609,20 @@
 
     /*!
      * Merge is a DOp, which merges two sorted DIAs to a single sorted DIA.
-     * Both input DIAs must be used sorted conforming to the given comparator. 
-     * The type of the output DIA will be the type of this DIA. 
-     *
-     * The merge operation balances all input data, so that each worker will 
-     * have an equal number of elements when the merge completes. 
-     *
-     * \tparam Comparator Comparator to specify the order of input and output. 
-     *
-     * \param comparator Comparator to specify the order of input and output. 
-     *
-     * \param second_dia DIA, which is merged with this DIA. 
-     */
-<<<<<<< HEAD
+     * Both input DIAs must be used sorted conforming to the given comparator.
+     * The type of the output DIA will be the type of this DIA.
+     *
+     * The merge operation balances all input data, so that each worker will
+     * have an equal number of elements when the merge completes.
+     *
+     * \tparam Comparator Comparator to specify the order of input and output.
+     *
+     * \param comparator Comparator to specify the order of input and output.
+     *
+     * \param second_dia DIA, which is merged with this DIA.
+     */
     template <typename Comparator = std::less<ValueType>, typename ... DIAs>
     auto Merge(const Comparator &comparator, const DIAs &... dias) const;
-=======
-    template <typename SecondDIA, typename Comparator = std::less<ValueType> >
-    auto Merge(SecondDIA second_dia, const Comparator& comparator = Comparator()) const;
->>>>>>> b4ece09c
 
     /*!
      * PrefixSum is a DOp, which computes the prefix sum of all elements. The sum
