/*******************************************************************************
 * thrill/data/channel_sink.hpp
 *
 * Part of Project Thrill.
 *
 * Copyright (C) 2015 Timo Bingmann <tb@panthema.net>
 *
 * This file has no license. Only Chuck Norris can compile it.
 ******************************************************************************/

#pragma once
#ifndef THRILL_DATA_CHANNEL_SINK_HEADER
#define THRILL_DATA_CHANNEL_SINK_HEADER

#include <thrill/common/logger.hpp>
#include <thrill/common/stats_counter.hpp>
#include <thrill/common/stats_timer.hpp>
#include <thrill/data/block.hpp>
#include <thrill/data/block_sink.hpp>
#include <thrill/data/multiplexer_header.hpp>
#include <thrill/net/buffer.hpp>
#include <thrill/net/dispatcher_thread.hpp>

namespace thrill {
namespace data {

//! \addtogroup data Data Subsystem
//! \{

/*!
 * ChannelSink is an BlockSink that sends data via a network socket to the
 * Channel object on a different worker.
 */
class ChannelSink : public BlockSink
{
public:
    using ChannelId = size_t;
    // use ptr because the default ctor cannot leave references unitialized
    using StatsCounterPtr = common::StatsCounter<size_t, common::g_enable_stats>*;
    using StatsTimerPtr = common::StatsTimer<common::g_enable_stats>*;

    //! Construct invalid ChannelSink, needed for placeholders in sinks arrays
    //! where Blocks are directly sent to local workers.
<<<<<<< HEAD
    ChannelSink(BlockPool& block_pool)
=======
    explicit ChannelSink(BlockPool& block_pool)
>>>>>>> 948934ca
        : BlockSink(block_pool), closed_(true) { }

    /*! ChannelSink sending out to network.
     * \param dispatcher used for sending data via a socket
     * \param connection the socket (aka conneciton) used for the channel
     * \param channel_id the ID that identifies the channel
     * \param my_rank the ID that identifies this computing node globally
     * \param my_local_worker_id the id that identifies the worker locally
     * \param partners_local_worker_id the id that identifies the partner worker locally
     */
    ChannelSink(BlockPool& block_pool,
                net::DispatcherThread* dispatcher,
                net::Connection* connection,
                ChannelId channel_id, size_t my_rank, size_t my_local_worker_id, size_t partners_local_worker_id, StatsCounterPtr byte_counter, StatsCounterPtr block_counter, StatsTimerPtr tx_timespan)
        : BlockSink(block_pool),
          dispatcher_(dispatcher),
          connection_(connection),
          id_(channel_id),
          my_rank_(my_rank),
          my_local_worker_id_(my_local_worker_id),
          partners_local_worker_id_(partners_local_worker_id),
          byte_counter_(byte_counter),
          block_counter_(block_counter),
          tx_timespan_(tx_timespan)
    { }

    ChannelSink(ChannelSink&&) = default;

    //! Appends data to the ChannelSink.  Data may be sent but may be delayed.
    void AppendBlock(const Block& block) final {
        if (block.size() == 0) return;

        tx_timespan_->StartEventually();
        sLOG << "ChannelSink::AppendBlock" << block;

        ChannelBlockHeader header(block);
        header.channel_id = id_;
        header.sender_rank = my_rank_;
        header.sender_local_worker_id = my_local_worker_id_;
        header.receiver_local_worker_id = partners_local_worker_id_;

        if (debug) {
            sLOG << "sending block" << common::hexdump(block.ToString());
        }

        net::BufferBuilder bb;
        // bb.Put(MagicByte::CHANNEL_BLOCK);
        header.Serialize(bb);

        net::Buffer buffer = bb.ToBuffer();

        (*byte_counter_) += buffer.size();
        (*byte_counter_) += block.size();
        (*block_counter_)++;

        dispatcher_->AsyncWrite(
            *connection_,
            // send out Buffer and Block, guaranteed to be successive
            std::move(buffer), block);
    }

    //! Closes the connection
    void Close() final {
        assert(!closed_);
        closed_ = true;

        tx_timespan_->StartEventually();

        sLOG << "sending 'close channel' from my_rank" << my_rank_
             << "worker" << my_local_worker_id_
             << "to worker" << partners_local_worker_id_
             << "channel" << id_;

        ChannelBlockHeader header;
        header.channel_id = id_;
        header.sender_rank = my_rank_;
        header.sender_local_worker_id = my_local_worker_id_;
        header.receiver_local_worker_id = partners_local_worker_id_;

        net::BufferBuilder bb;
        // bb.Put(MagicByte::CHANNEL_BLOCK);
        header.Serialize(bb);

        net::Buffer buffer = bb.ToBuffer();

        (*byte_counter_) += buffer.size();

        dispatcher_->AsyncWrite(*connection_, std::move(buffer));
    }

    //! return close flag
    bool closed() const { return closed_; }

protected:
    static const bool debug = false;

    net::DispatcherThread* dispatcher_ = nullptr;
    net::Connection* connection_ = nullptr;

    size_t id_ = -1;
    size_t my_rank_ = -1;
    size_t my_local_worker_id_ = -1;
    size_t partners_local_worker_id_ = -1;
    bool closed_ = false;

    StatsCounterPtr byte_counter_;
    StatsCounterPtr block_counter_;
    StatsTimerPtr tx_timespan_;
};

//! \}

} // namespace data
} // namespace thrill

#endif // !THRILL_DATA_CHANNEL_SINK_HEADER

/******************************************************************************/<|MERGE_RESOLUTION|>--- conflicted
+++ resolved
@@ -41,11 +41,7 @@
 
     //! Construct invalid ChannelSink, needed for placeholders in sinks arrays
     //! where Blocks are directly sent to local workers.
-<<<<<<< HEAD
-    ChannelSink(BlockPool& block_pool)
-=======
     explicit ChannelSink(BlockPool& block_pool)
->>>>>>> 948934ca
         : BlockSink(block_pool), closed_(true) { }
 
     /*! ChannelSink sending out to network.
