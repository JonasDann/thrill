/*******************************************************************************
 * thrill/core/file_io.cpp
 *
 * Part of Project Thrill - http://project-thrill.org
 *
 * Copyright (C) 2015 Alexander Noe <aleexnoe@gmail.com>
 * Copyright (C) 2015 Timo Bingmann <tb@panthema.net>
 *
 * All rights reserved. Published under the BSD-2 license in the LICENSE file.
 ******************************************************************************/

#if THRILL_USE_AWS
#include <aws/core/Aws.h>
#include <aws/core/auth/AWSCredentialsProvider.h>
#include <aws/s3/S3Client.h>
#include <aws/s3/model/GetObjectRequest.h>
#include <aws/s3/model/ListObjectsRequest.h>
#endif

#include <thrill/api/context.hpp>
#include <thrill/common/porting.hpp>
#include <thrill/common/string.hpp>
#include <thrill/common/system_exception.hpp>
#include <thrill/core/file_io.hpp>
#include <thrill/core/simple_glob.hpp>

#include <fcntl.h>
#include <sys/stat.h>

#if !defined(_MSC_VER)

#include <dirent.h>
#include <glob.h>
#include <sys/wait.h>
#include <unistd.h>

#if !defined(O_BINARY)
#define O_BINARY 0
#endif

#else

#include <io.h>
#include <windows.h>

#define S_ISREG(m)       (((m) & _S_IFMT) == _S_IFREG)

#endif

#include <algorithm>
#include <string>
#include <vector>

namespace thrill {
namespace core {

std::string FillFilePattern(const std::string& pathbase,
                            size_t worker, size_t file_part) {

    static constexpr bool debug = false;

    using size_type = std::string::size_type;

    std::string out_path = pathbase;
    {
        // replace @
        size_type at_end = out_path.rfind('@');
        size_type at_begin = out_path.find_last_not_of('@', at_end);

        size_type at_length =
            at_end != std::string::npos && at_end > at_begin
            ? at_end - at_begin : 4;

        sLOG << "at_length" << at_length;
        out_path.replace(at_begin + 1, at_length,
                         common::str_snprintf<>(at_length + 2, "%0*zu",
                                                static_cast<int>(at_length),
                                                worker));
    }
    {
        // replace hash signs
        size_type hash_end = out_path.rfind('#');
        size_type hash_begin = out_path.find_last_not_of('#', hash_end);

        size_type hash_length =
            hash_end != std::string::npos && hash_end > hash_begin
            ? hash_end - hash_begin : 10;

        sLOG << "hash_length" << hash_length;
        out_path.replace(hash_begin + 1, hash_length,
                         common::str_snprintf<>(hash_length + 2, "%0*zu",
                                                static_cast<int>(hash_length),
                                                file_part));
    }
    return out_path;
}

std::vector<std::string> GlobFilePattern(const std::string& path) {

    std::vector<std::string> files;

    if (common::StartsWith(path, "s3://")) {
        files.push_back(path);
    }
    else {

#if defined(_MSC_VER)
        glob_local::CSimpleGlob sglob;
        sglob.Add(path.c_str());
        for (int n = 0; n < sglob.FileCount(); ++n) {
            files.emplace_back(sglob.File(n));
        }
#else
        glob_t glob_result;
        glob(path.c_str(), GLOB_TILDE, nullptr, &glob_result);

        for (unsigned int i = 0; i < glob_result.gl_pathc; ++i) {
            files.push_back(glob_result.gl_pathv[i]);
        }
        globfree(&glob_result);
#endif
    }

    std::sort(files.begin(), files.end());

    return files;
}

std::vector<std::string> GlobFilePatterns(
    const std::vector<std::string>& globlist) {

    std::vector<std::string> filelist;
    for (const std::string& path : globlist) {
        std::vector<std::string> list = core::GlobFilePattern(path);
        if (list.size() == 0)
            throw std::runtime_error("No files found matching file/glob: " + path);
        filelist.insert(filelist.end(), list.begin(), list.end());
    }
    return filelist;
}

SysFileList GlobFileSizePrefixSum(const std::vector<std::string>& files,
                                  api::Context& ctx) {

    std::vector<SysFileInfo> file_info;
    struct stat filestat;
    uint64_t total_size = 0;
    bool contains_compressed = false;

    for (const std::string& file : files) {

        if (common::StartsWith(file, "s3://")) {

#if !THRILL_USE_AWS
            throw std::runtime_error("THRILL_USE_AWS is not set to true");
#endif
            auto s3_client = ctx.s3_client();

            std::string path_without_s3 = file.substr(5);

            std::vector<std::string> splitted = common::Split(
                path_without_s3, '/', (std::string::size_type)2);
            Aws::S3::Model::ListObjectsRequest lor;
            lor.SetBucket(splitted[0]);

            if (splitted.size() == 2) {
                lor.SetPrefix(splitted[1]);
            }

            auto loo = s3_client->ListObjects(lor);
            if (!loo.IsSuccess()) {
                LOG1 << "Error message: " << loo.GetError().GetMessage();
<<<<<<< HEAD
                if (splitted.size() == 2) {
                    throw std::runtime_error(
                              "No file found in bucket \"" + splitted[0] +
                              "\" with correct key, which is \"" + splitted[1] + "\"");
                }
                else {
                    throw std::runtime_error(
                              "No file found in bucket \"" + splitted[0] + "\"");
                }
            }

            for (const auto& object : loo.GetResult().GetContents()) {
=======
                throw std::runtime_error("No file found in bucket \"" + splitted[0] + "\" with correct key");
            }

            for (const auto& object : loo.GetResult().GetContents()) {
                LOG1 << "file:" << object.GetKey();
>>>>>>> 255176c3
                if (object.GetSize() > 0) {
                    // folders are also in this list but have size of 0
                    file_info.emplace_back(SysFileInfo {
                                               std::string("s3://").append(splitted[0]).append("/")
                                               .append(object.GetKey()),
                                               static_cast<uint64_t>(object.GetSize()),
                                               total_size
                                           });

                    contains_compressed = contains_compressed ||
                                          common::EndsWith(object.GetKey(), ".gz");

                    total_size += object.GetSize();
                }
            }
        }
        else {

            if (stat(file.c_str(), &filestat)) {
                throw std::runtime_error(
                          "ERROR: Invalid file " + std::string(file));
            }
            if (!S_ISREG(filestat.st_mode)) continue;

            contains_compressed = contains_compressed || IsCompressed(file);

            file_info.emplace_back(
                SysFileInfo { std::move(file),
                              static_cast<uint64_t>(filestat.st_size), total_size });

            total_size += filestat.st_size;
        }
    }

    // sentinel entry
    file_info.emplace_back(
        SysFileInfo { std::string(),
                      static_cast<uint64_t>(0), total_size });

    return SysFileList {
               std::move(file_info), total_size, contains_compressed
    };
}

/******************************************************************************/

void SysFile::close() {
    if (fd_ >= 0) {
        sLOG << "SysFile::close(): fd" << fd_;
        if (::close(fd_) != 0)
        {
            LOG1 << "SysFile::close()"
                 << " fd_=" << fd_
                 << " errno=" << errno
                 << " error=" << strerror(errno);
        }
        fd_ = -1;
    }
#if !defined(_MSC_VER)
    if (pid_ != 0) {
        sLOG << "SysFile::close(): waitpid for" << pid_;
        int status;
        pid_t p = waitpid(pid_, &status, 0);
        if (p != pid_) {
            throw common::SystemException(
                      "SysFile: waitpid() failed to return child");
        }
        if (WIFEXITED(status)) {
            // child program exited normally
            if (WEXITSTATUS(status) != 0) {
                throw common::ErrnoException(
                          "SysFile: child failed with return code "
                          + std::to_string(WEXITSTATUS(status)));
            }
            else {
                // zero return code. good.
            }
        }
        else if (WIFSIGNALED(status)) {
            throw common::ErrnoException(
                      "SysFile: child killed by signal "
                      + std::to_string(WTERMSIG(status)));
        }
        else {
            throw common::ErrnoException(
                      "SysFile: child failed with an unknown error");
        }
        pid_ = 0;
    }
#endif
}

std::shared_ptr<SysFile> SysFile::OpenForRead(const std::string& path) {

    // first open the file and see if it exists at all.

    int fd = ::open(path.c_str(), O_RDONLY | O_BINARY, 0);
    if (fd < 0) {
        throw common::ErrnoException("Cannot open file " + path);
    }

    // then figure out whether we need to pipe it through a decompressor.

    const char* decompressor;

    if (common::EndsWith(path, ".gz")) {
        decompressor = "gzip";
    }
    else if (common::EndsWith(path, ".bz2")) {
        decompressor = "bzip2";
    }
    else if (common::EndsWith(path, ".xz")) {
        decompressor = "xz";
    }
    else if (common::EndsWith(path, ".lzo")) {
        decompressor = "lzop";
    }
    else if (common::EndsWith(path, ".lz4")) {
        decompressor = "lz4";
    }
    else {
        // not a compressed file
        common::PortSetCloseOnExec(fd);

        sLOG << "SysFile::OpenForRead(): filefd" << fd;

        return std::make_shared<core::SysFile>(SysFile(fd));
    }

#if defined(_MSC_VER)
    throw common::SystemException(
              "Reading compressed files is not supported on windows, yet. "
              "Please submit a patch.");
#else
    // if decompressor: fork a child program which calls the decompressor and
    // connect file descriptors via a pipe.

    // pipe[0] = read, pipe[1] = write
    int pipefd[2];
    common::MakePipe(pipefd);

    pid_t pid = fork();
    if (pid == 0) {
        // close read end
        ::close(pipefd[0]);

        // replace stdin with file descriptor to file opened above.
        dup2(fd, STDIN_FILENO);
        ::close(fd);
        // replace stdout with pipe going back to Thrill process
        dup2(pipefd[1], STDOUT_FILENO);
        ::close(pipefd[1]);

        execlp(decompressor, decompressor, "-d", nullptr);

        LOG1 << "Pipe execution failed: " << strerror(errno);
        // close write end
        ::close(pipefd[1]);
        exit(-1);
    }
    else if (pid < 0) {
        throw common::ErrnoException("Error creating child process");
    }

    sLOG << "SysFile::OpenForRead(): pipefd" << pipefd[0] << "to pid" << pid;

    // close pipe write end
    ::close(pipefd[1]);

    // close the file descriptor
    ::close(fd);

    return std::make_shared<core::SysFile>(SysFile(pipefd[0], pid));
#endif
}

std::shared_ptr<SysFile> SysFile::OpenForWrite(const std::string& path) {

    // first create the file and see if we can write it at all.

    int fd = ::open(path.c_str(), O_CREAT | O_WRONLY | O_BINARY, 0666);
    if (fd < 0) {
        throw common::ErrnoException("Cannot create file " + path);
    }

    // then figure out whether we need to pipe it through a compressor.

    const char* compressor;

    if (common::EndsWith(path, ".gz")) {
        compressor = "gzip";
    }
    else if (common::EndsWith(path, ".bz2")) {
        compressor = "bzip2";
    }
    else if (common::EndsWith(path, ".xz")) {
        compressor = "xz";
    }
    else if (common::EndsWith(path, ".lzo")) {
        compressor = "lzop";
    }
    else if (common::EndsWith(path, ".lz4")) {
        compressor = "lz4";
    }
    else {
        // not a compressed file
        common::PortSetCloseOnExec(fd);

        sLOG << "SysFile::OpenForWrite(): filefd" << fd;

        return std::make_shared<core::SysFile>(SysFile(fd));
    }

#if defined(_MSC_VER)
    throw common::SystemException(
              "Reading compressed files is not supported on windows, yet. "
              "Please submit a patch.");
#else
    // if compressor: fork a child program which calls the compressor and
    // connect file descriptors via a pipe.

    // pipe[0] = read, pipe[1] = write
    int pipefd[2];
    common::MakePipe(pipefd);

    pid_t pid = fork();
    if (pid == 0) {
        // close write end
        ::close(pipefd[1]);

        // replace stdin with pipe
        dup2(pipefd[0], STDIN_FILENO);
        ::close(pipefd[0]);
        // replace stdout with file descriptor to file created above.
        dup2(fd, STDOUT_FILENO);
        ::close(fd);

        execlp(compressor, compressor, nullptr);

        LOG1 << "Pipe execution failed: " << strerror(errno);
        // close read end
        ::close(pipefd[0]);
        exit(-1);
    }
    else if (pid < 0) {
        throw common::ErrnoException("Error creating child process");
    }

    sLOG << "SysFile::OpenForWrite(): pipefd" << pipefd[0] << "to pid" << pid;

    // close read end
    ::close(pipefd[0]);

    // close file descriptor (it is used by the fork)
    ::close(fd);

    return std::make_shared<core::SysFile>(SysFile(pipefd[1], pid));
#endif
}

std::shared_ptr<S3File> S3File::OpenForRead(const SysFileInfo& file,
                                            const api::Context& ctx,
                                            const common::Range& my_range,
                                            bool compressed) {
<<<<<<< HEAD

    // Amount of additional bytes read after end of range
    size_t maximum_line_length = 64 * 1024;

    Aws::S3::Model::GetObjectRequest getObjectRequest;

    std::string path_without_s3 = file.path.substr(5);

    std::vector<std::string> splitted = common::Split(
        path_without_s3, '/', (std::string::size_type)2);

    assert(splitted.size() == 2);

    getObjectRequest.SetBucket(splitted[0]);
    getObjectRequest.SetKey(splitted[1]);

    LOG << "Attempting to read from bucket " << splitted[0] << " with key "
        << splitted[1] << "!";

    size_t range_start = 0;
    if (!compressed) {
        std::string range = "bytes=";
        bool use_range_ = false;
        if (my_range.begin > file.size_ex_psum) {
            range += std::to_string(my_range.begin - file.size_ex_psum);
            range_start = my_range.begin - file.size_ex_psum;
            use_range_ = true;
        }
        else {
            range += "0";
        }

        range += "-";
        if (my_range.end + maximum_line_length < file.size_inc_psum()) {
            range += std::to_string(file.size - (file.size_inc_psum() -
                                                 my_range.end -
                                                 maximum_line_length));
            use_range_ = true;
        }

        if (use_range_)
            getObjectRequest.SetRange(range);
    }

    auto outcome = ctx.s3_client()->GetObject(getObjectRequest);

    if (!outcome.IsSuccess())
        throw common::ErrnoException(
                  "Download from S3 Errored: " + outcome.GetError().GetMessage());

    if (!compressed) {
        return std::make_shared<S3File>(outcome.GetResultWithOwnership(),
                                        range_start);
    }
    else {
        // this constructor opens a zip_stream
        return std::make_shared<S3File>(outcome.GetResultWithOwnership());
    }
}

std::shared_ptr<S3File> S3File::OpenForWrite(const std::string& path,
                                             const api::Context& ctx) {
    return std::make_shared<S3File>(ctx.s3_client(), path);
}

std::shared_ptr<AbstractFile> AbstractFile::OpenForRead(const SysFileInfo& file,
                                                        const api::Context& ctx,
                                                        const common::Range&
                                                        my_range,
                                                        bool compressed) {
    if (common::StartsWith(file.path, "s3://")) {
        return S3File::OpenForRead(file, ctx, my_range, compressed);
    }
    else {
        return SysFile::OpenForRead(file.path);
    }
}

std::shared_ptr<AbstractFile> AbstractFile::OpenForWrite(
    const std::string& path, const api::Context& ctx) {
    if (common::StartsWith(path, "s3://")) {
        return S3File::OpenForWrite(path, ctx);
    }
    else {
        return SysFile::OpenForWrite(path);
    }
}

/******************************************************************************/
=======
>>>>>>> 255176c3

    LOG1 << "Öpening fîle";

    // Amount of additional bytes read after end of range
    size_t maximum_line_length = 64 * 1024;

    Aws::S3::Model::GetObjectRequest getObjectRequest;

    std::string path_without_s3 = file.path.substr(5);

    std::vector<std::string> splitted = common::Split(
        path_without_s3, '/', (std::string::size_type)2);

    assert(splitted.size() == 2);

    getObjectRequest.SetBucket(splitted[0]);
    getObjectRequest.SetKey(splitted[1]);

    LOG << "Attempting to read from bucket " << splitted[0] << " with key "
        << splitted[1] << "!";

    size_t range_start = 0;
    if (!compressed) {
        std::string range = "bytes=";
        bool use_range_ = false;
        if (my_range.begin > file.size_ex_psum) {
            range += std::to_string(my_range.begin - file.size_ex_psum);
            range_start = my_range.begin - file.size_ex_psum;
            use_range_ = true;
        }
        else {
            range += "0";
        }

        range += "-";
        if (my_range.end + maximum_line_length < file.size_inc_psum()) {
            range += std::to_string(file.size - (file.size_inc_psum() -
                                                 my_range.end -
                                                 maximum_line_length));
            use_range_ = true;
        }

        if (use_range_)
            getObjectRequest.SetRange(range);
    }

    LOG1 << "Get...";
    auto outcome = ctx.s3_client()->GetObject(getObjectRequest);
    LOG1 << "...Got";

    if (!outcome.IsSuccess())
        throw common::ErrnoException(
                  "Download from S3 Errored: " + outcome.GetError().GetMessage());

    if (!compressed) {
        return std::make_shared<S3File>(outcome.GetResultWithOwnership(),
                                        range_start);
    }
    else {
        // this constructor opens a zip_stream
        return std::make_shared<S3File>(outcome.GetResultWithOwnership());
    }
}

std::shared_ptr<S3File> S3File::OpenForWrite(const std::string& path,
                                             const api::Context& ctx) {
    return std::make_shared<S3File>(ctx.s3_client(), path);
}

std::shared_ptr<AbstractFile> AbstractFile::OpenForRead(const SysFileInfo& file,
                                                        const api::Context& ctx,
                                                        const common::Range&
                                                        my_range,
                                                        bool compressed) {
    if (common::StartsWith(file.path, "s3://")) {
        return S3File::OpenForRead(file, ctx, my_range, compressed);
    }
    else {
        return SysFile::OpenForRead(file.path);
    }
}

std::shared_ptr<AbstractFile> AbstractFile::OpenForWrite(
    const std::string& path, const api::Context& ctx) {
    if (common::StartsWith(path, "s3://")) {
        return S3File::OpenForWrite(path, ctx);
    }
    else {
        return SysFile::OpenForWrite(path);
    }
}

} // namespace core
} // namespace thrill

/******************************************************************************/<|MERGE_RESOLUTION|>--- conflicted
+++ resolved
@@ -170,7 +170,6 @@
             auto loo = s3_client->ListObjects(lor);
             if (!loo.IsSuccess()) {
                 LOG1 << "Error message: " << loo.GetError().GetMessage();
-<<<<<<< HEAD
                 if (splitted.size() == 2) {
                     throw std::runtime_error(
                               "No file found in bucket \"" + splitted[0] +
@@ -183,13 +182,6 @@
             }
 
             for (const auto& object : loo.GetResult().GetContents()) {
-=======
-                throw std::runtime_error("No file found in bucket \"" + splitted[0] + "\" with correct key");
-            }
-
-            for (const auto& object : loo.GetResult().GetContents()) {
-                LOG1 << "file:" << object.GetKey();
->>>>>>> 255176c3
                 if (object.GetSize() > 0) {
                     // folders are also in this list but have size of 0
                     file_info.emplace_back(SysFileInfo {
@@ -454,7 +446,6 @@
                                             const api::Context& ctx,
                                             const common::Range& my_range,
                                             bool compressed) {
-<<<<<<< HEAD
 
     // Amount of additional bytes read after end of range
     size_t maximum_line_length = 64 * 1024;
@@ -544,99 +535,6 @@
 }
 
 /******************************************************************************/
-=======
->>>>>>> 255176c3
-
-    LOG1 << "Öpening fîle";
-
-    // Amount of additional bytes read after end of range
-    size_t maximum_line_length = 64 * 1024;
-
-    Aws::S3::Model::GetObjectRequest getObjectRequest;
-
-    std::string path_without_s3 = file.path.substr(5);
-
-    std::vector<std::string> splitted = common::Split(
-        path_without_s3, '/', (std::string::size_type)2);
-
-    assert(splitted.size() == 2);
-
-    getObjectRequest.SetBucket(splitted[0]);
-    getObjectRequest.SetKey(splitted[1]);
-
-    LOG << "Attempting to read from bucket " << splitted[0] << " with key "
-        << splitted[1] << "!";
-
-    size_t range_start = 0;
-    if (!compressed) {
-        std::string range = "bytes=";
-        bool use_range_ = false;
-        if (my_range.begin > file.size_ex_psum) {
-            range += std::to_string(my_range.begin - file.size_ex_psum);
-            range_start = my_range.begin - file.size_ex_psum;
-            use_range_ = true;
-        }
-        else {
-            range += "0";
-        }
-
-        range += "-";
-        if (my_range.end + maximum_line_length < file.size_inc_psum()) {
-            range += std::to_string(file.size - (file.size_inc_psum() -
-                                                 my_range.end -
-                                                 maximum_line_length));
-            use_range_ = true;
-        }
-
-        if (use_range_)
-            getObjectRequest.SetRange(range);
-    }
-
-    LOG1 << "Get...";
-    auto outcome = ctx.s3_client()->GetObject(getObjectRequest);
-    LOG1 << "...Got";
-
-    if (!outcome.IsSuccess())
-        throw common::ErrnoException(
-                  "Download from S3 Errored: " + outcome.GetError().GetMessage());
-
-    if (!compressed) {
-        return std::make_shared<S3File>(outcome.GetResultWithOwnership(),
-                                        range_start);
-    }
-    else {
-        // this constructor opens a zip_stream
-        return std::make_shared<S3File>(outcome.GetResultWithOwnership());
-    }
-}
-
-std::shared_ptr<S3File> S3File::OpenForWrite(const std::string& path,
-                                             const api::Context& ctx) {
-    return std::make_shared<S3File>(ctx.s3_client(), path);
-}
-
-std::shared_ptr<AbstractFile> AbstractFile::OpenForRead(const SysFileInfo& file,
-                                                        const api::Context& ctx,
-                                                        const common::Range&
-                                                        my_range,
-                                                        bool compressed) {
-    if (common::StartsWith(file.path, "s3://")) {
-        return S3File::OpenForRead(file, ctx, my_range, compressed);
-    }
-    else {
-        return SysFile::OpenForRead(file.path);
-    }
-}
-
-std::shared_ptr<AbstractFile> AbstractFile::OpenForWrite(
-    const std::string& path, const api::Context& ctx) {
-    if (common::StartsWith(path, "s3://")) {
-        return S3File::OpenForWrite(path, ctx);
-    }
-    else {
-        return SysFile::OpenForWrite(path);
-    }
-}
 
 } // namespace core
 } // namespace thrill
