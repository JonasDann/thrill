--- conflicted
+++ resolved
@@ -23,12 +23,8 @@
 namespace common {
 
 /*!
-<<<<<<< HEAD
  * Implements a cyclic barrier using mutex locking and condition variables that
  * can be used to synchronize threads.
-=======
- * Implements a cyclic barrier that can be shared between threads.
->>>>>>> 7cc7e6e9
  */
 class ThreadBarrierLocking
 {
