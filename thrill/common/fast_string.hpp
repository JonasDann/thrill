/*******************************************************************************
 * thrill/common/fast_string.hpp
 *
 * (Hopefully) fast static-length string implementation.
 *
 * Part of Project Thrill.
 *
 * Copyright (C) 2015 Alexander Noe <aleexnoe@gmail.com>
 *
 * All rights reserved. Published under the BSD-2 license in the LICENSE file.
 ******************************************************************************/

#pragma once
#ifndef THRILL_COMMON_FAST_STRING_HEADER
#define THRILL_COMMON_FAST_STRING_HEADER

#include <thrill/common/logger.hpp>
#include <thrill/data/serialization.hpp>

#include <algorithm>
#include <string>

namespace thrill {
namespace common {

/*!
 * FastString is a fast implementation of a string, which is basically only a
 * char pointer and a length. The FastString is defined by the char array given
 * by those parameters. A copy assignment or copy constructor actually allocates
 * memory for the data. This allows both non-allocating quick references and
 * persistent storage of strings.
 */
class FastString
{
public:
    using iterator = const char*;

    //! Default constructor for a FastString. Doesn't do anything.
    FastString() : size_(0) { }

    /*!
     * Copy constructor for a new FastString. Actually allocates memory.
     * \param input Input FastString
     * \return Copy of input
     */
    FastString(const FastString& input) {
        char* begin = new char[input.size_];
        std::copy(input.data_, input.data_ + input.size_, begin);
        data_ = begin;
        size_ = input.size_;
        owns_data_ = true;
    }

    //! Move constructor for a new FastString. Steals data ownership.
    FastString(FastString&& other) noexcept
        : FastString(other.data_, other.size_, other.owns_data_) {
        other.owns_data_ = false;
    }

    //! Destructor for a FastString. If it holds data, this data gets freed.
    ~FastString() {
        if (owns_data_) {
            delete[] (data_);
        }
    }

    /*!
     * Creates a new reference FastString, given a const char* and the size of
     * the FastString.
     *
     * \param data Pointer to start of data
     * \param size Size of data in bytes.
     * \return New FastString object.
     */
    static FastString
    Ref(const char* data, size_t size) noexcept {
        return FastString(data, size, false);
    }

    /*!
     * Creates a new reference FastString, given a const iterator to a
     * std::string and the size of the FastString.
     *
     * \param data Pointer to start of data
     * \param size Size of data in bytes.
     * \return New FastString object.
     */
    static FastString
    Ref(const std::string::const_iterator& data, size_t size) {
        return FastString(&(*data), size, false);
    }

    /*!
     * Creates a new FastString and takes data ownership, given a const char*
     * and the size of the FastString.
     *
     * \param data Pointer to start of data
     * \param size Size of data in bytes.
     * \return New FastString object.
     */
    static FastString Take(const char* data, size_t size) {
        return FastString(data, size, true);
    }

    /*!
     * Creates a new FastString and copies it's data.
     * \param data Pointer to start of data
     * \param size Size of data in bytes.
     * \return New FastString object.
     */
    static FastString Copy(const char* data, size_t size) {
        char* mem = new char[size];
        std::copy(data, data + size, mem);
        return FastString(mem, size, true);
    }

<<<<<<< HEAD
    /*!
=======
    /**
* Creates a new copied FastString, given a const iterator to a std::string
* and the size of the FastString.
* \param data Pointer to start of data
* \param size Size of data in bytes.
* \return New FastString object.
*/
    static FastString Copy(const std::string::const_iterator& data, size_t size) {
        char* mem = new char[size];
        std::copy(data, data + size, mem);
        return FastString(mem, size, true);
    }

    /**
>>>>>>> 25623c4b
     * Creates a new FastString and copies it's data.
     * \param input Input string, which the new FastString is a copy of
     * \return New FastString object.
     */
    static FastString Copy(const std::string& input) {
        return Copy(input.c_str(), input.size());
    }

    //! Returns a pointer to the start of the data.
    const char * Data() const {
        return data_;
    }

    //! Returns a pointer to the beginning of the data.
    iterator begin() const {
        return data_;
    }

    //! Returns a pointer beyond the end of the data.
    iterator end() const {
        return data_ + size_;
    }

    //! Returns the size of this FastString
    size_t Size() const {
        return size_;
    }

    /*!
     * Copy assignment operator.
     * \param other copied FastString
     * \return reference to this FastString
     */
    FastString& operator = (const FastString& other) {
        if (owns_data_) delete[] (data_);
        char* mem = new char[other.size_];
        std::copy(other.data_, other.data_ + other.size_, mem);
        data_ = mem;
        size_ = other.size_;
        owns_data_ = true;
        return *this;
    }

    /*!
     * Move assignment operator
     * \param other moved FastString
     * \return reference to this FastString
     */
    FastString& operator = (FastString&& other) noexcept {
        if (owns_data_) delete[] (data_);
        data_ = other.data_;
        size_ = other.Size();
        owns_data_ = other.owns_data_;
        other.owns_data_ = false;
        return *this;
    }

    /*!
     * Equality operator to compare a FastString with an std::string
     * \param other Comparison string
     * \return true, if data is equal
     */
    bool operator == (const std::string& other) const noexcept {
        return size_ == other.size() &&
               std::equal(data_, data_ + size_, other.c_str());
    }

    /*!
     * Inequality operator to compare a FastString with an std::string
     * \param other Comparison string
     * \return false, if data is equal
     */
    bool operator != (const std::string& other) const noexcept {
        return !(operator == (other));
    }

    /*!
     * Equality operator to compare a FastString with another FastString
     * \param other Comparison FastString
     * \return true, if data is equal
     */
    bool operator == (const FastString& other) const noexcept {
        return size_ == other.size_ &&
               std::equal(data_, data_ + size_, other.data_);
    }

    /*!
     * Inequality operator to compare a FastString with another FastString
     * \param other Comparison FastString
     * \return false, if data is equal
     */
    bool operator != (const FastString& other) const noexcept {
        return !(operator == (other));
    }

    /*!
     * Make FastString ostreamable
     * \param os ostream
     * \param fs FastString to stream
     */
    friend std::ostream& operator << (std::ostream& os, const FastString& fs) {
        return os.write(fs.Data(), fs.Size());
    }

    /*!
     * Returns the data of this FastString as an std::string
     * \return This FastString as an std::string
     */
    std::string ToString() const {
        return std::string(data_, size_);
    }

private:
    /*!
     * Internal constructor, which creates a new FastString and sets parameters
     * \param data Pointer to data
     * \param size Size of data in bytes
     * \param owns_data True, if this FastString has ownership of data
     */
    FastString(const char* data, size_t size, bool owns_data) noexcept
        : data_(data), size_(size), owns_data_(owns_data) { }

    //! Pointer to data
    const char* data_ = 0;
    //! Size of data
    size_t size_;
    //! True, if this FastString has ownership of data
    bool owns_data_ = false;
};

} // namespace common

namespace data {

template <typename Archive>
struct Serialization<Archive, common::FastString>
{
    static void Serialize(const common::FastString& fs, Archive& ar) {
        ar.PutVarint(fs.Size()).Append(fs.Data(), fs.Size());
    }

    static common::FastString Deserialize(Archive& ar) {
        size_t size = ar.GetVarint();
        char* outdata = new char[size];
        ar.Read(outdata, size);
        return common::FastString::Take(outdata, size);
    }

    static const bool   is_fixed_size = false;
    static const size_t fixed_size = 0;
};

} // namespace data
} // namespace thrill

namespace std {
template <>
struct hash<thrill::common::FastString>
{
    size_t operator () (const thrill::common::FastString& fs) const {
        // simple string hash taken from: http://www.cse.yorku.ca/~oz/hash.html
        size_t hash = 5381;
        for (const char* ctr = fs.begin(); ctr != fs.end(); ++ctr) {
            // hash * 33 + c
            hash = ((hash << 5) + hash) + *ctr;
        }
        return hash;
    }
};

} // namespace std

#endif // !THRILL_COMMON_FAST_STRING_HEADER

/******************************************************************************/<|MERGE_RESOLUTION|>--- conflicted
+++ resolved
@@ -114,16 +114,13 @@
         return FastString(mem, size, true);
     }
 
-<<<<<<< HEAD
-    /*!
-=======
     /**
-* Creates a new copied FastString, given a const iterator to a std::string
-* and the size of the FastString.
-* \param data Pointer to start of data
-* \param size Size of data in bytes.
-* \return New FastString object.
-*/
+     * Creates a new copied FastString, given a const iterator to a std::string
+     * and the size of the FastString.
+     * \param data Pointer to start of data
+     * \param size Size of data in bytes.
+     * \return New FastString object.
+     */
     static FastString Copy(const std::string::const_iterator& data, size_t size) {
         char* mem = new char[size];
         std::copy(data, data + size, mem);
@@ -131,7 +128,7 @@
     }
 
     /**
->>>>>>> 25623c4b
+
      * Creates a new FastString and copies it's data.
      * \param input Input string, which the new FastString is a copy of
      * \return New FastString object.
