/*******************************************************************************
 * tests/data/multiplexer_test.cpp
 *
 * Part of Project Thrill.
 *
 * Copyright (C) 2015 Timo Bingmann <tb@panthema.net>
 * Copyright (C) 2015 Tobias Sturm <mail@tobiassturm.de>
 *
 * This file has no license. Only Chuck Norris can compile it.
 ******************************************************************************/

#include <gtest/gtest.h>
#include <thrill/data/channel.hpp>
#include <thrill/data/multiplexer.hpp>
#include <thrill/net/dispatcher_thread.hpp>
#include <thrill/net/group.hpp>

#include <string>
#include <vector>

using namespace thrill;

static const bool debug = false;
static const size_t test_block_size = 1024;

struct Multiplexer : public::testing::Test {

    using WorkerThread = std::function<void(data::Multiplexer&)>;

    static void FunctionSelect(
        net::Group* group, WorkerThread f1, WorkerThread f2, WorkerThread f3) {
        data::BlockPool block_pool(nullptr);
        data::Multiplexer multiplexer(block_pool, 1, *group);
        switch (group->my_host_rank()) {
        case 0:
            common::NameThisThread("t0");
            if (f1) f1(multiplexer);
            break;
        case 1:
            common::NameThisThread("t1");
            if (f2) f2(multiplexer);
            break;
        case 2:
            common::NameThisThread("t2");
            if (f3) f3(multiplexer);
            break;
        }
    }

    static void Execute(WorkerThread f1 = nullptr,
                        WorkerThread f2 = nullptr,
                        WorkerThread f3 = nullptr) {
        net::Group::ExecuteLocalMock(
            // calculate number of threads
            (f1 ? 1 : 0) + (f2 ? 1 : 0) + (f3 ? 1 : 0),
            [=](net::Group* g) {
                FunctionSelect(g, f1, f2, f3);
            });
    }
};

// open a Channel via data::Multiplexer, and send a short message to all workers,
// receive and check the message.
void TalkAllToAllViaChannel(net::Group* net) {
    common::NameThisThread("chmp" + mem::to_string(net->my_host_rank()));

    unsigned char send_buffer[123];
    for (size_t i = 0; i != sizeof(send_buffer); ++i)
        send_buffer[i] = i;

    static const size_t iterations = 1000;
    size_t my_local_worker_id = 0;
    size_t num_workers_per_host = 1;

<<<<<<< HEAD
    data::Multiplexer datamp(num_workers_per_host, *net);
=======
    data::BlockPool block_pool(nullptr);
    data::Multiplexer multiplexer(block_pool, num_workers_per_node, *net);
>>>>>>> 0ec0300d
    {
        data::ChannelId id = multiplexer.AllocateChannelId(my_local_worker_id);

        // open Writers and send a message to all workers

        auto writers = multiplexer.GetOrCreateChannel(id, my_local_worker_id)->OpenWriters(test_block_size);

        for (size_t tgt = 0; tgt != writers.size(); ++tgt) {
            writers[tgt]("hello I am " + std::to_string(net->my_host_rank())
                         + " calling " + std::to_string(tgt));

            writers[tgt].Flush();

            // write a few MiBs of oddly sized data
            for (size_t r = 0; r != iterations; ++r) {
                writers[tgt].Append(send_buffer, sizeof(send_buffer));
            }

            writers[tgt].Flush();
        }

        // open Readers and receive message from all workers

        auto readers = multiplexer.GetOrCreateChannel(id, my_local_worker_id)->OpenReaders();

        for (size_t src = 0; src != readers.size(); ++src) {
            std::string msg = readers[src].Next<std::string>();

            ASSERT_EQ(msg, "hello I am " + std::to_string(src)
                      + " calling " + std::to_string(net->my_host_rank()));

            sLOG << net->my_host_rank() << "got msg from" << src;

            // read a few MiBs of oddly sized data
            unsigned char recv_buffer[sizeof(send_buffer)];

            for (size_t r = 0; r != iterations; ++r) {
                readers[src].Read(recv_buffer, sizeof(recv_buffer));

                ASSERT_TRUE(std::equal(send_buffer,
                                       send_buffer + sizeof(send_buffer),
                                       recv_buffer));
            }
        }
    }
}

TEST_F(Multiplexer, TalkAllToAllViaChannelForManyNetSizes) {
    // test for all network mesh sizes 1, 2, 5, 9:
    net::Group::ExecuteLocalMock(1, TalkAllToAllViaChannel);
    net::Group::ExecuteLocalMock(2, TalkAllToAllViaChannel);
    net::Group::ExecuteLocalMock(5, TalkAllToAllViaChannel);
    net::Group::ExecuteLocalMock(9, TalkAllToAllViaChannel);
}

TEST_F(Multiplexer, ReadCompleteChannel) {
    auto w0 = [](data::Multiplexer& multiplexer) {
                  auto id = multiplexer.AllocateChannelId(0);
                  auto c = multiplexer.GetOrCreateChannel(id, 0);
                  auto writers = c->OpenWriters(test_block_size);
                  std::string msg1 = "I came from worker 0";
                  std::string msg2 = "I am another message from worker 0";
                  writers[2](msg1);
                  // writers[2].Flush();
                  writers[2](msg2);
                  for (auto& w : writers) {
                      sLOG << "close worker";
                      w.Close();
                  }
              };
    auto w1 = [](data::Multiplexer& multiplexer) {
                  auto id = multiplexer.AllocateChannelId(0);
                  auto c = multiplexer.GetOrCreateChannel(id, 0);
                  auto writers = c->OpenWriters(test_block_size);
                  std::string msg1 = "I came from worker 1";
                  writers[2](msg1);
                  for (auto& w : writers) {
                      sLOG << "close worker";
                      w.Close();
                  }
              };
    auto w2 = [](data::Multiplexer& multiplexer) {
                  auto id = multiplexer.AllocateChannelId(0);
                  auto c = multiplexer.GetOrCreateChannel(id, 0);
                  auto writers = c->OpenWriters(test_block_size);
                  for (auto& w : writers) {
                      sLOG << "close worker";
                      w.Close();
                  }

                  auto reader = c->OpenReader();
                  ASSERT_EQ("I came from worker 0", reader.Next<std::string>());
                  ASSERT_EQ("I am another message from worker 0", reader.Next<std::string>());
                  ASSERT_EQ("I came from worker 1", reader.Next<std::string>());
              };
    Execute(w0, w1, w2);
}

TEST_F(Multiplexer, ReadCompleteChannelTwice) {
    auto w0 = [](data::Multiplexer& multiplexer) {
                  auto id = multiplexer.AllocateChannelId(0);
                  auto c = multiplexer.GetOrCreateChannel(id, 0);
                  auto writers = c->OpenWriters(test_block_size);
                  std::string msg1 = "I came from worker 0";
                  std::string msg2 = "I am another message from worker 0";
                  writers[2](msg1);
                  // writers[2].Flush();
                  writers[2](msg2);
                  for (auto& w : writers) {
                      sLOG << "close worker";
                      w.Close();
                  }
              };
    auto w1 = [](data::Multiplexer& multiplexer) {
                  auto id = multiplexer.AllocateChannelId(0);
                  auto c = multiplexer.GetOrCreateChannel(id, 0);
                  auto writers = c->OpenWriters(test_block_size);
                  std::string msg1 = "I came from worker 1";
                  writers[2](msg1);
                  for (auto& w : writers) {
                      sLOG << "close worker";
                      w.Close();
                  }
              };
    auto w2 = [](data::Multiplexer& multiplexer) {
                  auto id = multiplexer.AllocateChannelId(0);
                  auto c = multiplexer.GetOrCreateChannel(id, 0);
                  auto writers = c->OpenWriters(test_block_size);
                  for (auto& w : writers) {
                      sLOG << "close worker";
                      w.Close();
                  }

                  {
                      auto reader = c->OpenCachingReader();
                      ASSERT_EQ("I came from worker 0",
                                reader.Next<std::string>());
                      ASSERT_EQ("I am another message from worker 0",
                                reader.Next<std::string>());
                      ASSERT_EQ("I came from worker 1",
                                reader.Next<std::string>());
                      ASSERT_TRUE(!reader.HasNext());
                  }
                  {
                      auto reader = c->OpenCachingReader();
                      ASSERT_EQ("I came from worker 0",
                                reader.Next<std::string>());
                      ASSERT_EQ("I am another message from worker 0",
                                reader.Next<std::string>());
                      ASSERT_EQ("I came from worker 1",
                                reader.Next<std::string>());
                      ASSERT_TRUE(!reader.HasNext());
                  }
              };
    Execute(w0, w1, w2);
}

TEST_F(Multiplexer, Scatter_OneWorker) {
    auto w0 =
        [](data::Multiplexer& multiplexer) {
            // produce a File containing some items
            data::File file(multiplexer.block_pool());
            {
                auto writer = file.GetWriter(test_block_size);
                writer(std::string("foo"));
                writer(std::string("bar"));
                writer.Flush();
                writer(std::string("breakfast is the most important meal of the day."));
            }

            // scatter File contents via channel: only items [0,3) are sent
            data::ChannelId id = multiplexer.AllocateChannelId(0);
            auto ch = multiplexer.GetOrCreateChannel(id, 0);
            ch->Scatter<std::string>(file, { 2 });

            // check that got items
            auto reader = ch->OpenReader();
            ASSERT_TRUE(reader.HasNext());
            ASSERT_EQ(reader.Next<std::string>(), "foo");
            ASSERT_TRUE(reader.HasNext());
            ASSERT_EQ(reader.Next<std::string>(), "bar");
            ASSERT_FALSE(reader.HasNext());
        };
    Execute(w0);
}

TEST_F(Multiplexer, Scatter_TwoWorkers_OnlyLocalCopy) {
    auto w0 =
        [](data::Multiplexer& multiplexer) {
            // produce a File containing some items
            data::File file(multiplexer.block_pool());
            {
                auto writer = file.GetWriter(test_block_size);
                writer(std::string("foo"));
                writer(std::string("bar"));
            }

            // scatter File contents via channel: only items [0,2) are to local worker
            data::ChannelId id = multiplexer.AllocateChannelId(0);
            auto ch = multiplexer.GetOrCreateChannel(id, 0);
            ch->Scatter<std::string>(file, { 2, 2 });

            // check that got items
            auto res = ch->OpenReader().ReadComplete<std::string>();
            ASSERT_EQ(res, (std::vector<std::string>{ "foo", "bar" }));
        };
    auto w1 =
        [](data::Multiplexer& multiplexer) {
            // produce a File containing some items
            data::File file(multiplexer.block_pool());
            {
                auto writer = file.GetWriter(test_block_size);
                writer(std::string("hello"));
                writer(std::string("world"));
                writer(std::string("."));
            }

            // scatter File contents via channel: only items [0,3) are to local worker
            data::ChannelId id = multiplexer.AllocateChannelId(0);
            auto ch = multiplexer.GetOrCreateChannel(id, 0);
            ch->Scatter<std::string>(file, { 0, 3 });

            // check that got items
            auto res = ch->OpenReader().ReadComplete<std::string>();
            ASSERT_EQ(res, (std::vector<std::string>{ "hello", "world", "." }));
        };
    Execute(w0, w1);
}

TEST_F(Multiplexer, Scatter_TwoWorkers_CompleteExchange) {
    auto w0 = [](data::Multiplexer& multiplexer) {
                  // produce a File containing some items
                  data::File file(multiplexer.block_pool());
                  {
                      auto writer = file.GetWriter(test_block_size);
                      writer(std::string("foo"));
                      writer(std::string("bar"));
                  }

                  // scatter File contents via channel.
                  data::ChannelId id = multiplexer.AllocateChannelId(0);
                  auto ch = multiplexer.GetOrCreateChannel(id, 0);
                  ch->Scatter<std::string>(file, { 1, 2 });

                  // check that got items
                  auto res = ch->OpenReader().ReadComplete<std::string>();
                  ASSERT_EQ(res, (std::vector<std::string>{ "foo", "hello" }));
              };
    auto w1 = [](data::Multiplexer& multiplexer) {
                  // produce a File containing some items
                  data::File file(multiplexer.block_pool());
                  {
                      auto writer = file.GetWriter(test_block_size);
                      writer(std::string("hello"));
                      writer(std::string("world"));
                      writer(std::string("."));
                  }

                  // scatter File contents via channel.
                  data::ChannelId id = multiplexer.AllocateChannelId(0);
                  auto ch = multiplexer.GetOrCreateChannel(id, 0);
                  ch->Scatter<std::string>(file, { 1, 2 });

                  // check that got items
                  auto res = ch->OpenReader().ReadComplete<std::string>();
                  ASSERT_EQ(res, (std::vector<std::string>{ "bar", "world" }));
              };
    Execute(w0, w1);
}

TEST_F(Multiplexer, Scatter_ThreeWorkers_PartialExchange) {
    auto w0 = [](data::Multiplexer& multiplexer) {
                  // produce a File containing some items
                  data::File file(multiplexer.block_pool());
                  {
                      auto writer = file.GetWriter(test_block_size);
                      writer(1);
                      writer(2);
                  }

                  // scatter File contents via channel.
                  data::ChannelId id = multiplexer.AllocateChannelId(0);
                  auto ch = multiplexer.GetOrCreateChannel(id, 0);
                  ch->Scatter<int>(file, { 2, 2, 2 });

                  // check that got items
                  auto res = ch->OpenReader().ReadComplete<int>();
                  ASSERT_EQ(res, (std::vector<int>{ 1, 2 }));
              };
    auto w1 = [](data::Multiplexer& multiplexer) {
                  // produce a File containing some items
                  data::File file(multiplexer.block_pool());
                  {
                      auto writer = file.GetWriter(test_block_size);
                      writer(3);
                      writer(4);
                      writer(5);
                      writer(6);
                  }

                  // scatter File contents via channel.
                  data::ChannelId id = multiplexer.AllocateChannelId(0);
                  auto ch = multiplexer.GetOrCreateChannel(id, 0);
                  ch->Scatter<int>(file, { 0, 2, 4 });

                  // check that got items
                  auto res = ch->OpenReader().ReadComplete<int>();
                  ASSERT_EQ(res, (std::vector<int>{ 3, 4 }));
              };
    auto w2 = [](data::Multiplexer& multiplexer) {
                  // empty File :...(
                  data::File file(multiplexer.block_pool());

                  // scatter File contents via channel.
                  data::ChannelId id = multiplexer.AllocateChannelId(0);
                  auto ch = multiplexer.GetOrCreateChannel(id, 0);
                  ch->Scatter<int>(file, { 0, 0, 0 });

                  // check that got items
                  auto res = ch->OpenReader().ReadComplete<int>();
                  ASSERT_EQ(res, (std::vector<int>{ 5, 6 }));
              };
    Execute(w0, w1, w2);
}

/******************************************************************************/<|MERGE_RESOLUTION|>--- conflicted
+++ resolved
@@ -72,12 +72,8 @@
     size_t my_local_worker_id = 0;
     size_t num_workers_per_host = 1;
 
-<<<<<<< HEAD
-    data::Multiplexer datamp(num_workers_per_host, *net);
-=======
     data::BlockPool block_pool(nullptr);
-    data::Multiplexer multiplexer(block_pool, num_workers_per_node, *net);
->>>>>>> 0ec0300d
+    data::Multiplexer multiplexer(block_pool, num_workers_per_host, *net);
     {
         data::ChannelId id = multiplexer.AllocateChannelId(my_local_worker_id);
 
