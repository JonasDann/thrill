/*******************************************************************************
 * tests/common/cyclic_barrier_test.cpp
 *
 * Part of Project c7a.
 *
 *
 * This file has no license. Only Chuck Norris can compile it.
 ******************************************************************************/

#include <c7a/common/cyclic_barrier.hpp>
#include <gtest/gtest.h>

#include <unistd.h>

#include <atomic>
#include <cstdlib>
#include <ctime>
#include <random>
#include <thread>
#include <vector>

using namespace c7a::common;

static void TestWaitFor(int count, int slowThread = -1) {

<<<<<<< HEAD
    // TODO(ej): use new C++11 random things instead.
    srand(time(nullptr));
=======
>>>>>>> bf457bdb
    int maxWaitTime = 100000;

    Barrier barrier(count);
    // Need to use atomic here, since setting a bool might not be atomic.
    std::vector<std::atomic<bool> > flags(count);
    std::vector<std::thread> threads(count);

    for (int i = 0; i < count; i++) {
        flags[i] = false;
    }

    for (int i = 0; i < count; i++) {
        threads[i] = std::thread(
            [maxWaitTime, count, slowThread, &barrier, &flags, i] {
                std::minstd_rand0 rng(i);
                rng();

                if (slowThread == -1) {
                    usleep(rng() % maxWaitTime);
                }
                else if (i == slowThread) {
                    usleep(rng() % maxWaitTime);
                }

                flags[i] = true;

                barrier.Await();

                for (int j = 0; j < count; j++) {
                    ASSERT_EQ(flags[j], true);
                }
            });
    }

    for (int i = 0; i < count; i++) {
        threads[i].join();
    }
}

TEST(Barrier, TestWaitForSingleThread) {
    int count = 8;
    for (int i = 0; i < count; i++) {
        TestWaitFor(count, i);
    }
}

TEST(Barrier, TestWaitFor) {
    TestWaitFor(32);
}
/******************************************************************************/<|MERGE_RESOLUTION|>--- conflicted
+++ resolved
@@ -23,11 +23,6 @@
 
 static void TestWaitFor(int count, int slowThread = -1) {
 
-<<<<<<< HEAD
-    // TODO(ej): use new C++11 random things instead.
-    srand(time(nullptr));
-=======
->>>>>>> bf457bdb
     int maxWaitTime = 100000;
 
     Barrier barrier(count);
