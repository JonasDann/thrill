/*******************************************************************************
 * tests/core/pre_hash_table_probing_test.cpp
 *
 * Part of Project Thrill.
 *
 * Copyright (C) 2015 Matthias Stumpp <mstumpp@gmail.com>
 *
 * This file has no license. Only Chuck Norris can compile it.
 ******************************************************************************/

#include <thrill/core/reduce_pre_probing_table.hpp>

#include <gtest/gtest.h>
#include <thrill/data/file.hpp>

#include <string>
#include <utility>
#include <vector>

using namespace thrill;

using StringPair = std::pair<std::string, int>;
using IntPair = std::pair<int, int>;

struct ReducePreProbingTable : public::testing::Test { };

template <typename Key, typename HashFunction = std::hash<Key> >
class CustomKeyHashFunction
    : public core::PreProbingReduceByHashKey<int>
{
public:
    explicit CustomKeyHashFunction(const HashFunction& hash_function = HashFunction())
        : hash_function_(hash_function)
    { }

    template <typename ReducePreProbingTable>
    typename ReducePreProbingTable::index_result
    operator () (const Key& v, ReducePreProbingTable* ht) const {

        using index_result = typename ReducePreProbingTable::index_result;

        size_t global_index = v / 2;
        size_t partition_id = 0;
        size_t local_index = v / 2;

        (void)ht;

        return index_result(partition_id, local_index, global_index);
    }

private:
    HashFunction hash_function_;
};

TEST_F(ReducePreProbingTable, CustomHashFunction) {

    auto key_ex = [](int in) {
                      return in;
                  };

    auto red_fn = [](int in1, int in2) {
                      return in1 + in2;
                  };

    data::BlockPool block_pool(nullptr);
    data::File output(block_pool);
    std::vector<data::File::Writer> writers;
    writers.emplace_back(output.GetWriter());

    CustomKeyHashFunction<int> cust_hash;
    core::ReducePreProbingTable<int, int, decltype(key_ex), decltype(red_fn), true,
                                CustomKeyHashFunction<int> >
    table(1, key_ex, red_fn, writers, -1, 8, 0.5, cust_hash);

    for (int i = 0; i < 16; i++) {
        table.Insert(i);
    }

    table.Flush();

    auto it = output.GetReader();
    int c = 0;
    while (it.HasNext()) {
        it.Next<int>();
        c++;
    }

    ASSERT_EQ(16, c);
}

TEST_F(ReducePreProbingTable, AddIntegers) {

    auto key_ex = [](int in) {
                      return in;
                  };

    auto red_fn = [](int in1, int in2) {
                      return in1 + in2;
                  };

    data::BlockPool block_pool(nullptr);
    data::File output(block_pool);
    std::vector<data::File::Writer> writers;
    writers.emplace_back(output.GetWriter());

    core::ReducePreProbingTable<int, int, decltype(key_ex), decltype(red_fn), true>
    table(1, key_ex, red_fn, writers, -1, 8, 1.0);

    table.Insert(0);
    table.Insert(1);
    table.Insert(2);

    ASSERT_EQ(3u, table.NumItems());

    table.Insert(2);

    ASSERT_EQ(3u, table.NumItems());
}

TEST_F(ReducePreProbingTable, CreateEmptyTable) {

    auto key_ex = [](int in) {
                      return in;
                  };

    auto red_fn = [](int in1, int in2) {
                      return in1 + in2;
                  };

    data::BlockPool block_pool(nullptr);
    data::File output(block_pool);
    std::vector<data::File::Writer> writers;
    writers.emplace_back(output.GetWriter());

    core::ReducePreProbingTable<int, int, decltype(key_ex), decltype(red_fn), true>
    table(1, key_ex, red_fn, writers, -1, 8, 1.0);

    table.Insert(0);
    table.Insert(1);
    table.Insert(2);

    ASSERT_EQ(3u, table.NumItems());

    table.Insert(0u);

    ASSERT_EQ(3u, table.NumItems());
}

TEST_F(ReducePreProbingTable, DISABLED_TestSetMaxSizeSetter) {

    auto red_fn = [](int in1, int in2) {
                      return in1 + in2;
                  };

    auto key_ex = [](int in) {
                      return in;
                  };

    data::BlockPool block_pool(nullptr);
    data::File output(block_pool);
    std::vector<data::File::Writer> writers;
    writers.emplace_back(output.GetWriter());

    core::ReducePreProbingTable<int, int, decltype(key_ex), decltype(red_fn), true>
    table(1, key_ex, red_fn, writers, -1, 10, 1.0);

    table.Insert(0);
    table.Insert(1);
    table.Insert(2);
    table.Insert(3);

    ASSERT_EQ(0u, table.NumItems());

    table.Insert(0);

    ASSERT_EQ(1u, table.NumItems());
}

// Manually flush all items in table,
// no size constraint, one partition
TEST_F(ReducePreProbingTable, FlushIntegersManuallyOnePartition) {

    auto key_ex = [](int in) {
                      return in;
                  };

    auto red_fn = [](int in1, int in2) {
                      return in1 + in2;
                  };

    data::BlockPool block_pool(nullptr);
    data::File output(block_pool);
    std::vector<data::File::Writer> writers;
    writers.emplace_back(output.GetWriter());

    core::ReducePreProbingTable<int, int, decltype(key_ex), decltype(red_fn), true>
    table(1, key_ex, red_fn, writers, -1, 8, 1.0);

    table.Insert(0);
    table.Insert(1);
    table.Insert(2);
    table.Insert(3);
    table.Insert(4);

    ASSERT_EQ(5u, table.NumItems());

    table.Flush();

    auto it = output.GetReader();
    int c = 0;
    while (it.HasNext()) {
        it.Next<int>();
        c++;
    }

    ASSERT_EQ(5, c);
    ASSERT_EQ(0u, table.NumItems());
}

// Manually flush all items in table,
// no size constraint, two partitions
TEST_F(ReducePreProbingTable, FlushIntegersManuallyTwoPartitions) {

    auto key_ex = [](int in) {
                      return in;
                  };

    auto red_fn = [](int in1, int in2) {
                      return in1 + in2;
                  };

    data::BlockPool block_pool(nullptr);
    data::File output1(block_pool), output2(block_pool);
    std::vector<data::File::Writer> writers;
    writers.emplace_back(output1.GetWriter());
    writers.emplace_back(output2.GetWriter());

    core::ReducePreProbingTable<int, int, decltype(key_ex), decltype(red_fn), true>
    table(2, key_ex, red_fn, writers, -1, 8, 1.0);

    table.Insert(0);
    table.Insert(1);
    table.Insert(2);
    table.Insert(3);
    table.Insert(4);

    ASSERT_EQ(5u, table.NumItems());

    table.Flush();

    auto it1 = output1.GetReader();
    int c1 = 0;
    while (it1.HasNext()) {
        it1.Next<int>();
        c1++;
    }

    ASSERT_EQ(3, c1);

    auto it2 = output2.GetReader();
    int c2 = 0;
    while (it2.HasNext()) {
        it2.Next<int>();
        c2++;
    }

    ASSERT_EQ(2, c2);
    ASSERT_EQ(0u, table.NumItems());
}

// Partial flush of items in table due to
// max table size constraint, one partition
TEST_F(ReducePreProbingTable, FlushIntegersPartiallyOnePartition) {

    auto key_ex = [](int in) {
                      return in;
                  };

    auto red_fn = [](int in1, int in2) {
                      return in1 + in2;
                  };

    data::BlockPool block_pool(nullptr);
    data::File output(block_pool);
    std::vector<data::File::Writer> writers;
    writers.emplace_back(output.GetWriter());

    core::ReducePreProbingTable<int, int, decltype(key_ex), decltype(red_fn), true>
    table(1, key_ex, red_fn, writers, -1, 8, 0.5);

    table.Insert(0);
    table.Insert(1);
    table.Insert(2);
    table.Insert(3);

    ASSERT_EQ(4u, table.NumItems());

    table.Insert(4);

    auto it = output.GetReader();
    int c = 0;
    while (it.HasNext()) {
        it.Next<int>();
        c++;
    }

    ASSERT_EQ(4, c);
    ASSERT_EQ(1u, table.NumItems());
}

//// Partial flush of items in table due to
//// max table size constraint, two partitions
TEST_F(ReducePreProbingTable, FlushIntegersPartiallyTwoPartitions) {

    auto key_ex = [](int in) {
                      return in;
                  };

    auto red_fn = [](int in1, int in2) {
                      return in1 + in2;
                  };

    data::BlockPool block_pool(nullptr);
    data::File output1(block_pool), output2(block_pool);
    std::vector<data::File::Writer> writers;
    writers.emplace_back(output1.GetWriter());
    writers.emplace_back(output2.GetWriter());

    core::ReducePreProbingTable<int, int, decltype(key_ex), decltype(red_fn), true>
    table(2, key_ex, red_fn, writers, -1, 8, 1.0);

    table.Insert(0);
    table.Insert(1);
    table.Insert(2);
    table.Insert(3);

    ASSERT_EQ(4u, table.NumItems());

    table.Insert(4);
    table.Flush();

    auto it1 = output1.GetReader();
    int c1 = 0;
    while (it1.HasNext()) {
        it1.Next<int>();
        c1++;
    }

    ASSERT_EQ(3, c1);
    table.Flush();

    auto it2 = output2.GetReader();
    int c2 = 0;
    while (it2.HasNext()) {
        it2.Next<int>();
        c2++;
    }

    ASSERT_EQ(2, c2);
    ASSERT_EQ(0u, table.NumItems());
}

TEST_F(ReducePreProbingTable, ComplexType) {

    auto key_ex = [](StringPair in) {
                      return in.first;
                  };

    auto red_fn = [](StringPair in1, StringPair in2) {
                      return StringPair(in1.first, in1.second + in2.second);
                  };

    data::BlockPool block_pool(nullptr);
    data::File output(block_pool);
    std::vector<data::File::Writer> writers;
    writers.emplace_back(output.GetWriter());

    core::ReducePreProbingTable<std::string, StringPair, decltype(key_ex), decltype(red_fn), true>
    table(1, key_ex, red_fn, writers, "", 4, 0.75);

    table.Insert(StringPair("hallo", 1));
    table.Insert(StringPair("hello", 1));
    table.Insert(StringPair("bonjour", 1));

    ASSERT_EQ(3u, table.NumItems());

    table.Insert(StringPair("hello", 1));

    ASSERT_EQ(3u, table.NumItems());

    table.Insert(StringPair("baguette", 1));

    ASSERT_EQ(1u, table.NumItems());
}

TEST_F(ReducePreProbingTable, MultipleWorkers) {

    auto key_ex = [](int in) {
                      return in;
                  };

    auto red_fn = [](int in1, int in2) {
                      return in1 + in2;
                  };

    data::BlockPool block_pool(nullptr);
    data::File output1(block_pool), output2(block_pool);
    std::vector<data::File::Writer> writers;
    writers.emplace_back(output1.GetWriter());
    writers.emplace_back(output2.GetWriter());

    core::ReducePreProbingTable<int, int, decltype(key_ex), decltype(red_fn), true>
    table(2, key_ex, red_fn, writers, -1, 2, 1.0);

    ASSERT_EQ(0u, table.NumItems());

    for (int i = 0; i < 6; i++) {
        table.Insert(i * 35001);
    }

    ASSERT_LE(table.NumItems(), 3u);
    ASSERT_GT(table.NumItems(), 0u);
}

<<<<<<< HEAD
// Resize due to max partition fill ratio reached. Set max partition fill ratio to 1.0f,
// then add 2 items with different key, but having same hash value, one partition
TEST_F(ReducePreProbingTable, ResizeOnePartition) {
    auto key_ex = [](int in) {
                      return in;
                  };

    auto red_fn = [](int in1, int in2) {
                      return in1 + in2;
                  };

    data::BlockPool block_pool(nullptr);
    data::File output(block_pool);
    std::vector<data::File::Writer> writers;
    writers.emplace_back(output.GetWriter());

    core::ReducePreProbingTable<int, int, decltype(key_ex), decltype(red_fn), true>
    table(1, key_ex, red_fn, writers, -1, 2, 10, 1.0f, 10);

    table.Insert(0);

    ASSERT_EQ(2u, table.Size());
    ASSERT_EQ(1u, table.PartitionNumItems(0));
    ASSERT_EQ(1u, table.NumItems());

    table.Insert(1);

    ASSERT_EQ(2u, table.Size());
    ASSERT_EQ(2u, table.PartitionNumItems(0));
    ASSERT_EQ(2u, table.NumItems());

    table.Insert(2); // Resize happens here

    ASSERT_EQ(20u, table.Size());
    ASSERT_EQ(3u, table.PartitionNumItems(0));
    ASSERT_EQ(3u, table.NumItems());

    table.Flush();
    table.CloseEmitter();

    auto it1 = output.GetReader();
    int c = 0;
    while (it1.HasNext()) {
        it1.Next<int>();
        c++;
    }

    ASSERT_EQ(3, c);
}

// Resize due to max partition fill ratio reached. Set max partition fill ratio to 1.0f,
// then add 2 items with different key, but having same hash value, two partitions
// Check that same items are in same partition after resize
TEST_F(ReducePreProbingTable, ResizeTwoPartitions) {
    auto key_ex = [](int in) {
                      return in;
                  };

    auto red_fn = [](int in1, int in2) {
                      return in1 + in2;
                  };

    data::BlockPool block_pool(nullptr);
    data::File output1(block_pool), output2(block_pool);
    std::vector<data::File::Writer> writers;
    writers.emplace_back(output1.GetWriter());
    writers.emplace_back(output2.GetWriter());

    core::ReducePreProbingTable<int, int, decltype(key_ex), decltype(red_fn), true>
    table(2, key_ex, red_fn, writers, -1, 2, 10, 1.0f, 10);

    ASSERT_EQ(0u, table.NumItems());
    ASSERT_EQ(4u, table.Size());
    ASSERT_EQ(0u, table.PartitionNumItems(0));
    ASSERT_EQ(0u, table.PartitionNumItems(1));

    table.Insert(0);
    table.Insert(1);

    ASSERT_EQ(2u, table.NumItems());
    ASSERT_EQ(4u, table.Size());
    ASSERT_EQ(1u, table.PartitionNumItems(0));
    ASSERT_EQ(1u, table.PartitionNumItems(1));

    table.Insert(2);

    ASSERT_EQ(3u, table.NumItems());
    ASSERT_EQ(4u, table.Size());
    ASSERT_EQ(2u, table.PartitionNumItems(0));
    ASSERT_EQ(1u, table.PartitionNumItems(1));

    table.Insert(3); // Resize happens here

    ASSERT_EQ(4u, table.NumItems());
    ASSERT_EQ(4u, table.Size());
    ASSERT_EQ(4u, table.PartitionNumItems(0) + table.PartitionNumItems(1));
}

TEST_F(ReducePreProbingTable, ResizeAndTestPartitionsHaveSameKeysAfterResize) {
    auto key_ex = [](const IntPair in) {
                      return in.first;
                  };

    auto red_fn = [](const IntPair in1, const IntPair in2) {
                      return IntPair(in1.first, in1.second + in2.second);
                  };

    size_t num_partitions = 100;
    size_t num_items_init_scale = 1024 * 2;
    size_t nitems = num_partitions * num_items_init_scale;

    std::vector<std::vector<int> > keys(num_partitions, std::vector<int>());

    data::BlockPool block_pool(nullptr);
    std::vector<data::File> files;
    std::vector<data::File::Writer> writers;
    files.reserve(num_partitions);
    for (size_t i = 0; i != num_partitions; ++i) {
        files.emplace_back(block_pool);
        writers.emplace_back(files[i].GetWriter());
    }

    core::ReducePreProbingTable<int, IntPair, decltype(key_ex), decltype(red_fn), true>
    table(num_partitions, key_ex, red_fn, writers, -1, num_items_init_scale,
          10, 1.0f,
          nitems);

    for (size_t i = 0; i != num_partitions; ++i) {
        ASSERT_EQ(0u, table.PartitionNumItems(i));
    }
    ASSERT_EQ(num_partitions * num_items_init_scale, table.Size());
    ASSERT_EQ(0u, table.NumItems());

    // insert as many items which DO NOT lead to partition overflow
    for (size_t i = 0; i != num_items_init_scale; ++i) {
        table.Insert(IntPair(i, 0));
    }

    ASSERT_EQ(num_partitions * num_items_init_scale, table.Size());
    ASSERT_EQ(num_items_init_scale, table.NumItems());

    table.Flush();

    for (size_t i = 0; i != num_partitions; ++i) {
        auto it = files[i].GetReader();
        while (it.HasNext()) {
            auto n = it.Next<IntPair>();
            keys[i].push_back(n.first);
        }
    }

    for (size_t i = 0; i != num_partitions; ++i) {
        ASSERT_EQ(0u, table.PartitionNumItems(i));
    }
    ASSERT_EQ(num_partitions * num_items_init_scale, table.Size());
    ASSERT_EQ(0u, table.NumItems());

    // insert as many items which DO NOT lead to partition overflow
    // (need to insert again because of previous flush call needed to backup data)
    for (size_t i = 0; i != num_items_init_scale; ++i) {
        table.Insert(IntPair(i, 0));
    }

    ASSERT_EQ(num_partitions * num_items_init_scale, table.Size());
    ASSERT_EQ(num_items_init_scale, table.NumItems());

    // insert as many items guaranteed to DO lead to partition overflow
    // resize happens here
    for (size_t i = 0; i != table.Size(); ++i) {
        table.Insert(IntPair(i, 1));
    }

    table.Flush();

    for (size_t i = 0; i != num_partitions; ++i) {
        ASSERT_EQ(0u, table.PartitionNumItems(i));
    }
    ASSERT_EQ(0u, table.NumItems());

    for (size_t i = 0; i != num_partitions; ++i) {
        auto it = files[i].GetReader();
        while (it.HasNext()) {
            auto n = it.Next<IntPair>();
            if (n.second == 0) {
                ASSERT_NE(keys[i].end(), std::find(keys[i].begin(), keys[i].end(), n.first));
            }
        }
    }
}

=======
>>>>>>> 948934ca
// Insert several items with same key and test application of local reduce
TEST_F(ReducePreProbingTable, InsertManyIntsAndTestReduce1) {

    auto key_ex = [](const IntPair in) {
                      return in.first % 500;
                  };

    auto red_fn = [](const IntPair in1, const IntPair in2) {
                      return IntPair(in1.first, in1.second + in2.second);
                  };

    size_t total_sum = 0, total_count = 0;

    data::BlockPool block_pool(nullptr);
    data::File output(block_pool);
    std::vector<data::File::Writer> writers;
    writers.emplace_back(output.GetWriter());

    size_t nitems = 1 * 1024 * 1024;

    // Hashtable with smaller block size for testing.
    core::ReducePreProbingTable<int, IntPair, decltype(key_ex), decltype(red_fn), true>
    table(1, key_ex, red_fn, writers, -1, nitems, 1.0);

    // insert lots of items
    for (size_t i = 0; i != nitems; ++i) {
        table.Insert(IntPair(i, 1));
    }

    table.Flush();

    auto it1 = output.GetReader();
    while (it1.HasNext()) {
        auto n = it1.Next<IntPair>();
        total_count++;
        total_sum += n.second;
    }

    // actually check that the reduction worked
    ASSERT_EQ(500u, total_count);
    ASSERT_EQ(nitems, total_sum);
}

TEST_F(ReducePreProbingTable, InsertManyIntsAndTestReduce2) {

    auto key_ex = [](const IntPair in) {
                      return in.first;
                  };

    auto red_fn = [](const IntPair in1, const IntPair in2) {
                      return IntPair(in1.first, in1.second + in2.second);
                  };

    data::BlockPool block_pool(nullptr);
    data::File output(block_pool);
    std::vector<data::File::Writer> writers;
    writers.emplace_back(output.GetWriter());

    size_t nitems_per_key = 10;
    size_t nitems = 1 * 32 * 1024;

    // Hashtable with smaller block size for testing.
    core::ReducePreProbingTable<int, IntPair, decltype(key_ex), decltype(red_fn), true>
    table(1, key_ex, red_fn, writers, -1, nitems, 1.0);

    // insert lots of items
    int sum = 0;
    for (size_t i = 0; i != nitems_per_key; ++i) {
        sum += i;
        for (size_t j = 0; j != nitems; ++j) {
            table.Insert(IntPair(j, i));
        }
    }

    ASSERT_EQ(nitems, table.NumItems());

    table.Flush();

    ASSERT_EQ(0u, table.NumItems());

    auto it1 = output.GetReader();
    while (it1.HasNext()) {
        auto n = it1.Next<IntPair>();
        ASSERT_EQ(sum, n.second);
    }
}

void randomStr(std::string& s, const int len) {
    s.resize(len);

    static const char alphanum[] = "ABCDEFGHIJKLMNOPQRSTUVWXYZabcdefghijklmnopqrstuvwxyz0123456789";

    for (int i = 0; i < len; ++i) {
        s[i] = alphanum[rand() % (sizeof(alphanum) - 1)];
    }

    s[len] = 0;
}

TEST_F(ReducePreProbingTable, InsertManyStringItemsAndTestReduce) {

    auto key_ex = [](StringPair in) {
                      return in.first;
                  };

    auto red_fn = [](StringPair in1, StringPair in2) {
                      return std::make_pair(in1.first, in1.second + in2.second);
                  };

    data::BlockPool block_pool(nullptr);
    data::File output(block_pool);
    std::vector<data::File::Writer> writers;
    writers.emplace_back(output.GetWriter());

    size_t nitems_per_key = 2;
    size_t nitems = 1 * 4 * 1024;

    core::ReducePreProbingTable<std::string, StringPair, decltype(key_ex), decltype(red_fn), true>
    table(1, key_ex, red_fn, writers, "", nitems, 1.0);

    // insert lots of items
    int sum = 0;
    for (size_t j = 0; j != nitems; ++j) {
        sum = 0;
        std::string str;
        randomStr(str, 10);
        for (size_t i = 0; i != nitems_per_key; ++i) {
            sum += i;
            table.Insert(StringPair(str, i));
        }
    }

    ASSERT_EQ(nitems, table.NumItems());

    table.Flush();

    ASSERT_EQ(0u, table.NumItems());

    auto it1 = output.GetReader();
    while (it1.HasNext()) {
        auto n = it1.Next<StringPair>();
        ASSERT_EQ(sum, n.second);
    }
}

/******************************************************************************/<|MERGE_RESOLUTION|>--- conflicted
+++ resolved
@@ -422,199 +422,6 @@
     ASSERT_GT(table.NumItems(), 0u);
 }
 
-<<<<<<< HEAD
-// Resize due to max partition fill ratio reached. Set max partition fill ratio to 1.0f,
-// then add 2 items with different key, but having same hash value, one partition
-TEST_F(ReducePreProbingTable, ResizeOnePartition) {
-    auto key_ex = [](int in) {
-                      return in;
-                  };
-
-    auto red_fn = [](int in1, int in2) {
-                      return in1 + in2;
-                  };
-
-    data::BlockPool block_pool(nullptr);
-    data::File output(block_pool);
-    std::vector<data::File::Writer> writers;
-    writers.emplace_back(output.GetWriter());
-
-    core::ReducePreProbingTable<int, int, decltype(key_ex), decltype(red_fn), true>
-    table(1, key_ex, red_fn, writers, -1, 2, 10, 1.0f, 10);
-
-    table.Insert(0);
-
-    ASSERT_EQ(2u, table.Size());
-    ASSERT_EQ(1u, table.PartitionNumItems(0));
-    ASSERT_EQ(1u, table.NumItems());
-
-    table.Insert(1);
-
-    ASSERT_EQ(2u, table.Size());
-    ASSERT_EQ(2u, table.PartitionNumItems(0));
-    ASSERT_EQ(2u, table.NumItems());
-
-    table.Insert(2); // Resize happens here
-
-    ASSERT_EQ(20u, table.Size());
-    ASSERT_EQ(3u, table.PartitionNumItems(0));
-    ASSERT_EQ(3u, table.NumItems());
-
-    table.Flush();
-    table.CloseEmitter();
-
-    auto it1 = output.GetReader();
-    int c = 0;
-    while (it1.HasNext()) {
-        it1.Next<int>();
-        c++;
-    }
-
-    ASSERT_EQ(3, c);
-}
-
-// Resize due to max partition fill ratio reached. Set max partition fill ratio to 1.0f,
-// then add 2 items with different key, but having same hash value, two partitions
-// Check that same items are in same partition after resize
-TEST_F(ReducePreProbingTable, ResizeTwoPartitions) {
-    auto key_ex = [](int in) {
-                      return in;
-                  };
-
-    auto red_fn = [](int in1, int in2) {
-                      return in1 + in2;
-                  };
-
-    data::BlockPool block_pool(nullptr);
-    data::File output1(block_pool), output2(block_pool);
-    std::vector<data::File::Writer> writers;
-    writers.emplace_back(output1.GetWriter());
-    writers.emplace_back(output2.GetWriter());
-
-    core::ReducePreProbingTable<int, int, decltype(key_ex), decltype(red_fn), true>
-    table(2, key_ex, red_fn, writers, -1, 2, 10, 1.0f, 10);
-
-    ASSERT_EQ(0u, table.NumItems());
-    ASSERT_EQ(4u, table.Size());
-    ASSERT_EQ(0u, table.PartitionNumItems(0));
-    ASSERT_EQ(0u, table.PartitionNumItems(1));
-
-    table.Insert(0);
-    table.Insert(1);
-
-    ASSERT_EQ(2u, table.NumItems());
-    ASSERT_EQ(4u, table.Size());
-    ASSERT_EQ(1u, table.PartitionNumItems(0));
-    ASSERT_EQ(1u, table.PartitionNumItems(1));
-
-    table.Insert(2);
-
-    ASSERT_EQ(3u, table.NumItems());
-    ASSERT_EQ(4u, table.Size());
-    ASSERT_EQ(2u, table.PartitionNumItems(0));
-    ASSERT_EQ(1u, table.PartitionNumItems(1));
-
-    table.Insert(3); // Resize happens here
-
-    ASSERT_EQ(4u, table.NumItems());
-    ASSERT_EQ(4u, table.Size());
-    ASSERT_EQ(4u, table.PartitionNumItems(0) + table.PartitionNumItems(1));
-}
-
-TEST_F(ReducePreProbingTable, ResizeAndTestPartitionsHaveSameKeysAfterResize) {
-    auto key_ex = [](const IntPair in) {
-                      return in.first;
-                  };
-
-    auto red_fn = [](const IntPair in1, const IntPair in2) {
-                      return IntPair(in1.first, in1.second + in2.second);
-                  };
-
-    size_t num_partitions = 100;
-    size_t num_items_init_scale = 1024 * 2;
-    size_t nitems = num_partitions * num_items_init_scale;
-
-    std::vector<std::vector<int> > keys(num_partitions, std::vector<int>());
-
-    data::BlockPool block_pool(nullptr);
-    std::vector<data::File> files;
-    std::vector<data::File::Writer> writers;
-    files.reserve(num_partitions);
-    for (size_t i = 0; i != num_partitions; ++i) {
-        files.emplace_back(block_pool);
-        writers.emplace_back(files[i].GetWriter());
-    }
-
-    core::ReducePreProbingTable<int, IntPair, decltype(key_ex), decltype(red_fn), true>
-    table(num_partitions, key_ex, red_fn, writers, -1, num_items_init_scale,
-          10, 1.0f,
-          nitems);
-
-    for (size_t i = 0; i != num_partitions; ++i) {
-        ASSERT_EQ(0u, table.PartitionNumItems(i));
-    }
-    ASSERT_EQ(num_partitions * num_items_init_scale, table.Size());
-    ASSERT_EQ(0u, table.NumItems());
-
-    // insert as many items which DO NOT lead to partition overflow
-    for (size_t i = 0; i != num_items_init_scale; ++i) {
-        table.Insert(IntPair(i, 0));
-    }
-
-    ASSERT_EQ(num_partitions * num_items_init_scale, table.Size());
-    ASSERT_EQ(num_items_init_scale, table.NumItems());
-
-    table.Flush();
-
-    for (size_t i = 0; i != num_partitions; ++i) {
-        auto it = files[i].GetReader();
-        while (it.HasNext()) {
-            auto n = it.Next<IntPair>();
-            keys[i].push_back(n.first);
-        }
-    }
-
-    for (size_t i = 0; i != num_partitions; ++i) {
-        ASSERT_EQ(0u, table.PartitionNumItems(i));
-    }
-    ASSERT_EQ(num_partitions * num_items_init_scale, table.Size());
-    ASSERT_EQ(0u, table.NumItems());
-
-    // insert as many items which DO NOT lead to partition overflow
-    // (need to insert again because of previous flush call needed to backup data)
-    for (size_t i = 0; i != num_items_init_scale; ++i) {
-        table.Insert(IntPair(i, 0));
-    }
-
-    ASSERT_EQ(num_partitions * num_items_init_scale, table.Size());
-    ASSERT_EQ(num_items_init_scale, table.NumItems());
-
-    // insert as many items guaranteed to DO lead to partition overflow
-    // resize happens here
-    for (size_t i = 0; i != table.Size(); ++i) {
-        table.Insert(IntPair(i, 1));
-    }
-
-    table.Flush();
-
-    for (size_t i = 0; i != num_partitions; ++i) {
-        ASSERT_EQ(0u, table.PartitionNumItems(i));
-    }
-    ASSERT_EQ(0u, table.NumItems());
-
-    for (size_t i = 0; i != num_partitions; ++i) {
-        auto it = files[i].GetReader();
-        while (it.HasNext()) {
-            auto n = it.Next<IntPair>();
-            if (n.second == 0) {
-                ASSERT_NE(keys[i].end(), std::find(keys[i].begin(), keys[i].end(), n.first));
-            }
-        }
-    }
-}
-
-=======
->>>>>>> 948934ca
 // Insert several items with same key and test application of local reduce
 TEST_F(ReducePreProbingTable, InsertManyIntsAndTestReduce1) {
 
