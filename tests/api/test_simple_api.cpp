--- conflicted
+++ resolved
@@ -68,7 +68,6 @@
     auto duplicates2 = duplicates.Map(map_fn);
     auto red_duplicates = duplicates2.Reduce(key_ex, red_fn);
 
-<<<<<<< HEAD
     auto duplicates3 = red_duplicates.Map(map_fn);
     auto red_duplicates2 = duplicates3.Reduce(key_ex, red_fn);
 
@@ -76,9 +75,4 @@
     (red_duplicates.get_node())->execute();    
     std::cout << "PostOp + Map + Reduce" << std::endl;
     (red_duplicates2.get_node())->execute();    
-=======
-    doubles.PrintNodes();
-
-    assert(reduced_doubles.NodeString() == "[ReduceNode/Type=[d]/KeyType=[i]");
->>>>>>> 2d0f93d4
 }