#!/usr/bin/env python
##########################################################################
# scripts/ec2/terminate_all.py
#
# Part of Project Thrill - http://project-thrill.org
#
# Copyright (C) 2015 Timo Bingmann <tb@panthema.net>
#
# All rights reserved. Published under the BSD-2 license in the LICENSE file.
##########################################################################

import boto3
import os
from subprocess import call

ec2 = boto3.resource('ec2')

filters = [{'Name': 'instance-state-name', 'Values': ['running']}]
<<<<<<< HEAD
if "EC2_KEY_NAME" not in os.environ:
=======
if "EC2_KEY_NAME" in os.environ:
>>>>>>> de8a776c
    filters.append({'Name': 'key-name', 'Values': [os.environ['EC2_KEY_NAME']]})

instances = ec2.instances.filter(Filters=filters)

ids = [instance.id for instance in instances]
print("Terminating:", ids)

ec2.instances.filter(InstanceIds=ids).terminate()

##########################################################################<|MERGE_RESOLUTION|>--- conflicted
+++ resolved
@@ -16,11 +16,7 @@
 ec2 = boto3.resource('ec2')
 
 filters = [{'Name': 'instance-state-name', 'Values': ['running']}]
-<<<<<<< HEAD
-if "EC2_KEY_NAME" not in os.environ:
-=======
 if "EC2_KEY_NAME" in os.environ:
->>>>>>> de8a776c
     filters.append({'Name': 'key-name', 'Values': [os.environ['EC2_KEY_NAME']]})
 
 instances = ec2.instances.filter(Filters=filters)
