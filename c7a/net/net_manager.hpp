/*******************************************************************************
 * c7a/net/net_manager.hpp
 *
 * Part of Project c7a.
 *
 *
 * This file has no license. Only Chuck Norris can compile it.
 ******************************************************************************/

#pragma once
#ifndef C7A_NET_NET_MANAGER_HEADER
#define C7A_NET_NET_MANAGER_HEADER

#include <c7a/net/net_endpoint.hpp>
#include <c7a/net/net_connection.hpp>
#include <c7a/net/net_dispatcher.hpp>
#include <c7a/net/net_group.hpp>

#include <vector>
#include <functional>

namespace c7a {
namespace net {

/**
 * @brief Manages communication.
 * @details Manages communication and handles errors.
 */
class NetManager
{
    static const bool debug = false;

public:
    static const size_t kGroupCount = 3;

private:
    NetGroup groups_[kGroupCount];
    NetConnection listener_;
    ClientId my_rank_;
    NetDispatcher dispatcher_;

    typedef lowlevel::Socket Socket;
    typedef lowlevel::SocketAddress SocketAddress;

    //! Array of opened connections that are not assigned to any (group,id)
    //! client, yet. This must be a deque. When welcomes are received the
    //! NetConnection is moved out of the deque into the right NetGroup.
    std::deque<NetConnection> connections_;

    /**
     * @brief Converts a c7a endpoint list into a list of socket address.
     *
     * @param endpoints The endpoint list to convert.
     * @return The socket addresses to use internally.
     */
    std::vector<SocketAddress> GetAddressList(
        const std::vector<NetEndpoint>& endpoints) {

        std::vector<SocketAddress> addressList;
        for (const NetEndpoint& ne : endpoints)
        {
            addressList.push_back(SocketAddress(ne.hostport));
            if (!addressList.back().IsValid()) {
                throw Exception(
                          "Error resolving NetEndpoint " + ne.hostport
                          + ": " + addressList.back().GetResolveError());
            }
        }

        return addressList;
    }

    struct WelcomeMsg
    {
        uint32_t c7a;
        uint32_t group_id;
        ClientId id;
    };

    static const uint32_t c7a_sign = 0x0C7A0C7A;

    bool InitializationFinished(size_t endpointCount) {

        for (uint32_t g = 0; g < kGroupCount; g++) {
            for (ClientId id = 0; id < groups_[g].Size(); ++id) {
                if (id == my_rank_) continue;

                if (groups_[g].Connection(id).state()
                    != ConnectionState::Connected)
                    return false;
            }
        }

        return true;
    }

public:
    /**
     * @brief Spawns theads for each NetGroup and calls the given thread
     * function for each client to simulate.
     */
    static void ExecuteLocalMock(
        size_t num_clients,
        const std::function<void(NetGroup*)>& systemThreadFunction,
        const std::function<void(NetGroup*)>& flowThreadFunction,
        const std::function<void(NetGroup*)>& dataThreadFunction) {

        // Adjust this method too if groupcount is different
        die_unless(kGroupCount == 3);

        std::vector<std::thread*> threads(kGroupCount);

        threads[0] = new std::thread(
            [=] {
                NetGroup::ExecuteLocalMock(num_clients, systemThreadFunction);
            });
        threads[1] = new std::thread(
            [=] {
                NetGroup::ExecuteLocalMock(num_clients, flowThreadFunction);
            });
        threads[2] = new std::thread(
            [=] {
                NetGroup::ExecuteLocalMock(num_clients, dataThreadFunction);
            });

        for (size_t i = 0; i != threads.size(); ++i) {
            threads[i]->join();
            delete threads[i];
        }
    }

<<<<<<< HEAD
    void Initialize(size_t my_rank, const std::vector<NetEndpoint>& endpoints) {
        my_rank_ = my_rank;
=======
    void Initialize(size_t my_rank_,
                    const std::vector<NetEndpoint>& endpoints) {

        this->my_rank_ = my_rank_;
>>>>>>> 3281e05a

        if (connections_.size() != 0) {
            throw new Exception("This net manager has already been initialized.");
        }

        for (size_t i = 0; i < kGroupCount; i++) {
            groups_[i].Initialize(my_rank_, endpoints.size());
        }

        die_unless(my_rank_ < endpoints.size());

        std::vector<SocketAddress> addressList
            = GetAddressList(endpoints);

        {
            Socket listen_socket = Socket::Create();
            listen_socket.SetReuseAddr();

            //Override IP with 0.0.0.0, so binding also works on OSX. 
            const lowlevel::IPv4Address lsa("0.0.0.0", addressList[my_rank_].GetPort());

            if (listen_socket.bind(lsa) != 0)
                throw Exception("Could not bind listen socket to "
                                + lsa.ToStringHostPort(), errno);

            if (listen_socket.listen() != 0)
                throw Exception("Could not listen on socket "
                                + lsa.ToStringHostPort(), errno);

            listener_ = std::move(NetConnection(listen_socket));
        }

        //TODO ej - remove when Connect(...) gets really async.
        sleep(1);
        // initiate connections to all hosts with higher id.

        for (uint32_t g = 0; g < kGroupCount; g++) {
            for (ClientId id = my_rank_ + 1; id < addressList.size(); ++id) {
                AsyncConnect(g, id, addressList[id]);
            }
        }

        dispatcher_.AddRead(listener_,
                            [=](NetConnection& nc) {
                                return OnIncomingConnection(nc);
                            });

        while (!InitializationFinished(endpoints.size()))
        {
            LOG << "Client " << my_rank_ << " dispatching.";
            dispatcher_.Dispatch();
        }

        //Could dispose listen connection here.
        listener_.Close();

        LOG << "Client " << my_rank_ << " done";

        for (uint32_t j = 0; j < kGroupCount; j++) {
            // output list of file descriptors connected to partners
            for (size_t i = 0; i != addressList.size(); ++i) {
                if (i == my_rank_) continue;
                LOG << "NetGroup " << j << " link " << my_rank_ << " -> " << i << " = fd "
                    << groups_[j].Connection(i).GetSocket().fd();

                // TODO(tb): temporarily turn all fds back to blocking, till the
                // whole asio schema works.
                groups_[j].Connection(i).GetSocket().SetNonBlocking(false);
            }
        }
    }

    /*!
     * Initiate new async connect() to client (group,id) at given address
     */
    void AsyncConnect(
        uint32_t group, size_t id, SocketAddress& address) {

        // construct a new socket (old one is destroyed)
        NetConnection& nc = groups_[group].Connection(id);
        if (nc.IsValid()) nc.Close();

        nc = std::move(NetConnection(Socket::Create()));
        nc.set_group_id(group);
        nc.set_peer_id(id);

        // start async connect
        nc.GetSocket().SetNonBlocking(true);
        int res = nc.GetSocket().connect(address);

        nc.set_state(ConnectionState::Connecting);

        if (res == 0) {
            LOG << "Early connect success. This should not happen.";
            // connect() already successful? this should not be.
            OnConnected(nc, group, id, address);
        }
        else if (errno == EINPROGRESS) {
            // connect is in progress, will wait for completion.
            dispatcher_.AddWrite(nc, [=](NetConnection& nc) {
                                     return OnConnected(nc, group, id, address);
                                 });
        }
        else {
            // Failed to even try the connection - this might be a permanent
            // error.
            nc.set_state(ConnectionState::Invalid);

            throw Exception("Error connecting to client "
                            + std::to_string(nc.peer_id()) + " via "
                            + address.ToStringHostPort(), errno);
        }
    }

    void OnHelloSent(NetConnection& conn) {
        if (conn.state() == ConnectionState::TransportConnected) {
            conn.set_state(ConnectionState::HelloSent);
        }
        else if (conn.state() == ConnectionState::HelloReceived) {
            conn.set_state(ConnectionState::Connected);
        }
        else {
            die("State mismatch: " + std::to_string(conn.state()));
        }
    }

    /**
     * @brief Called when a connection initiated by us succeeds.
     * @details
     * @return
     */
    bool OnConnected(
        NetConnection& conn, uint32_t group, size_t id, SocketAddress address) {

        int err = conn.GetSocket().GetError();

        if (err != 0) {
            conn.set_state(ConnectionState::Disconnected);
            //Try a reconnect
            //TODO(ej): Figure out if we need a timer here.
            LOG1 << "Error connecting.";
            //std::this_thread::sleep_for(std::chrono::milliseconds(100));
            //Connect(conn, address);
            return false;
        }

        die_unless(conn.GetSocket().IsValid());

        conn.set_state(ConnectionState::TransportConnected);

        LOG << "OnConnected() " << my_rank_ << " connected"
            << " fd=" << conn.GetSocket().fd()
            << " to=" << conn.GetSocket().GetPeerAddress()
            << " group=" << conn.group_id();

        // send welcome message
        const WelcomeMsg hello = { c7a_sign, group, my_rank_ };

        dispatcher_.AsyncWriteCopy(conn, &hello, sizeof(hello),
                                   [=](NetConnection& nc) {
                                       return OnHelloSent(nc);
                                   });

        LOG << "Client " << my_rank_ << " sent active hello to "
            << "client group " << group << " id " << id;

        dispatcher_.AsyncRead(conn, sizeof(hello),
                              [=](NetConnection& nc, Buffer&& b) {
                                  OnOutgoingWelcome(nc, std::move(b));
                              });

        return false;
    }

    /**
     * @brief Receives and handels a hello message.
     * @details
     *
     * @return
     */
    bool OnOutgoingWelcome(NetConnection& conn, Buffer&& buffer) {

        die_unless(conn.GetSocket().IsValid());
        die_unequal(buffer.size(), sizeof(WelcomeMsg));
        die_unequal(conn.state(), ConnectionState::HelloSent);

        const WelcomeMsg* msg
            = reinterpret_cast<const WelcomeMsg*>(buffer.data());
        die_unequal(msg->c7a, c7a_sign);
        // We already know those values since we connected actively. So, check
        // for any errors.
        die_unequal(conn.peer_id(), msg->id);
        die_unequal(conn.group_id(), msg->group_id);

        conn.set_state(ConnectionState::Connected);

        LOG << "client " << my_rank_ << " got signature "
            << "from client " << msg->id;

        return false;
    }

    //! Receives and handles a hello message of fixed size.
    bool OnIncomingWelcomeAndReply(NetConnection& conn, Buffer&& buffer) {

        die_unless(conn.GetSocket().IsValid());
        die_unless(conn.state() != ConnectionState::TransportConnected);

        const WelcomeMsg* msg_in = reinterpret_cast<const WelcomeMsg*>(buffer.data());
        die_unequal(msg_in->c7a, c7a_sign);

        LOG << "client " << my_rank_ << " got signature from client"
            << " group " << msg_in->group_id
            << " id " << msg_in->id;

        die_unless(msg_in->group_id < kGroupCount);
        die_unless(msg_in->id < groups_[msg_in->group_id].Size());

        die_unequal(groups_[msg_in->group_id].Connection(msg_in->id).state(),
                    ConnectionState::Invalid);

        // move connection into NetGroup.

        conn.set_state(ConnectionState::HelloReceived);
        conn.set_peer_id(msg_in->id);
        conn.set_group_id(msg_in->group_id);

        NetConnection& c = groups_[msg_in->group_id].AssignConnection(conn);

        // send welcome message (via new connection's place)

        const WelcomeMsg msg_out = { c7a_sign, msg_in->group_id, my_rank_ };

        dispatcher_.AsyncWriteCopy(c, &msg_out, sizeof(msg_out),
                                   [=](NetConnection& nc) {
                                       return OnHelloSent(nc);
                                   });

        LOG << "Client " << my_rank_
            << " sent passive hello to client " << msg_in->id;

        return false;
    }

    //! Signal when the listening socket has a new connection: wait for welcome
    //! message.
    bool OnIncomingConnection(NetConnection& conn) {
        // accept listening socket
        connections_.emplace_back(conn.GetSocket().accept());
        die_unless(connections_.back().GetSocket().IsValid());

        conn.set_state(ConnectionState::TransportConnected);

        LOG << "OnIncomingConnection() " << my_rank_ << " accepted connection"
            << " fd=" << connections_.back().GetSocket().fd()
            << " from=" << connections_.back().GetPeerAddress();

        // wait for welcome message from other side
        dispatcher_.AsyncRead(connections_.back(), sizeof(WelcomeMsg),
                              [&](NetConnection& nc, Buffer&& b) {
                                  OnIncomingWelcomeAndReply(nc, std::move(b));
                              });

        // wait for more connections.
        return true;
    }

    NetGroup & GetSystemNetGroup() {
        return groups_[0];
    }

    NetGroup & GetFlowNetGroup() {
        return groups_[1];
    }

    NetGroup & GetDataNetGroup() {
        return groups_[2];
    }
};

} // namespace net
} // namespace c7a

#endif // !C7A_NET_NET_MANAGER_HEADER

/******************************************************************************/<|MERGE_RESOLUTION|>--- conflicted
+++ resolved
@@ -129,15 +129,10 @@
         }
     }
 
-<<<<<<< HEAD
-    void Initialize(size_t my_rank, const std::vector<NetEndpoint>& endpoints) {
+    void Initialize(size_t my_rank,
+                    const std::vector<NetEndpoint>& endpoints) {
+
         my_rank_ = my_rank;
-=======
-    void Initialize(size_t my_rank_,
-                    const std::vector<NetEndpoint>& endpoints) {
-
-        this->my_rank_ = my_rank_;
->>>>>>> 3281e05a
 
         if (connections_.size() != 0) {
             throw new Exception("This net manager has already been initialized.");
