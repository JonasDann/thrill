/*******************************************************************************
 * c7a/api/distribute.hpp
 *
 * Part of Project c7a.
 *
 * Copyright (C) 2015 Timo Bingmann <tb@panthema.net>
 *
 * This file has no license. Only Chuck Norris can compile it.
 ******************************************************************************/

#pragma once
#ifndef C7A_API_DISTRIBUTE_HEADER
#define C7A_API_DISTRIBUTE_HEADER

#include <c7a/api/dia.hpp>
#include <c7a/api/dop_node.hpp>
#include <c7a/common/logger.hpp>
#include <c7a/common/math.hpp>

#include <string>
#include <vector>

namespace c7a {
namespace api {

//! \addtogroup api Interface
//! \{

template <typename ValueType>
class DistributeNode : public DOpNode<ValueType>
{
public:
    using Super = DOpNode<ValueType>;
    using Super::context_;
    using Super::result_file_;

    DistributeNode(Context& ctx,
                   const std::vector<ValueType>& in_vector,
                   StatsNode* stats_node)
        : DOpNode<ValueType>(ctx, { }, "Distribute", stats_node),
          in_vector_(in_vector)
    { }

    DistributeNode(Context& ctx,
                   std::vector<ValueType>&& in_vector,
                   StatsNode* stats_node)
        : DOpNode<ValueType>(ctx, { }, "Distribute", stats_node),
          in_vector_(std::move(in_vector))
    { }

    void Execute() final { }

    void PushData() final {
        size_t local_begin, local_end;
        std::tie(local_begin, local_end) =
            common::CalculateLocalRange(in_vector_.size(), context_);

        for (size_t i = local_begin; i < local_end; ++i) {
            const ValueType& v = in_vector_[i];
            for (auto func : DIANode<ValueType>::callbacks_) {
                func(v);
            }
        }
    }

    void Dispose() final { }

    auto ProduceStack() {
        return FunctionStack<ValueType>();
    }

    std::string ToString() final {
        return "[Distribute] Id: " + result_file_.ToString();
    }

private:
    //! Vector pointer to read elements from.
    std::vector<ValueType> in_vector_;
};

/*!
 * Distribute is an Initial-DOp, which takes a vector of data EQUAL on all
 * workers, and returns the data in a DIA. Use DistributeFrom to actually
 * distribute data from a single worker, Distribute is more a ToDIA wrapper if
 * the data is already distributed.
 *
 * \param ctx Reference to the Context object
 *
 * \param in_vector Vector to convert to a DIA, the contents is COPIED into the
 * DIANode.
 */
template <typename ValueType>
auto Distribute(Context & ctx,
                const std::vector<ValueType>&in_vector) {

    using DistributeNode = api::DistributeNode<ValueType>;

    StatsNode* stats_node = ctx.stats_graph().AddNode(
        "Distribute", NodeType::DOP);

    auto shared_node =
        std::make_shared<DistributeNode>(ctx, in_vector, stats_node);

    auto scatter_stack = shared_node->ProduceStack();

    return DIARef<ValueType, decltype(scatter_stack)>(
        shared_node, scatter_stack, { stats_node });
}

/*!
<<<<<<< HEAD
 * Distribute is an initial DOp, which takes a vector of data EQUAL on all
 * workers, and returns the data in a DIA. Use DistributeFrom to actually
 * distribute data from a single worker.
 */
template <typename ValueType>
auto Distribute(
    Context & ctx,
    std::vector<ValueType>&& in_vector) {
=======
 * Distribute is an Initial-DOp, which takes a vector of data EQUAL on all
 * workers, and returns the data in a DIA. Use DistributeFrom to actually
 * distribute data from a single worker, Distribute is more a ToDIA wrapper if
 * the data is already distributed.
 *
 * \param ctx Reference to the Context object
 *
 * \param in_vector Vector to convert to a DIA, the contents is MOVED into the
 * DIANode.
 */
template <typename ValueType>
auto Distribute(Context & ctx,
                std::vector<ValueType>&& in_vector) {
>>>>>>> 5b72291e

    using DistributeNode = api::DistributeNode<ValueType>;

    StatsNode* stats_node = ctx.stats_graph().AddNode(
        "Distribute", NodeType::DOP);

    auto shared_node =
        std::make_shared<DistributeNode>(ctx, std::move(in_vector), stats_node);

    auto scatter_stack = shared_node->ProduceStack();

    return DIARef<ValueType, decltype(scatter_stack)>(
        shared_node, scatter_stack, { stats_node });
}

//! \}

} // namespace api
} // namespace c7a

#endif // !C7A_API_DISTRIBUTE_HEADER

/******************************************************************************/<|MERGE_RESOLUTION|>--- conflicted
+++ resolved
@@ -108,16 +108,6 @@
 }
 
 /*!
-<<<<<<< HEAD
- * Distribute is an initial DOp, which takes a vector of data EQUAL on all
- * workers, and returns the data in a DIA. Use DistributeFrom to actually
- * distribute data from a single worker.
- */
-template <typename ValueType>
-auto Distribute(
-    Context & ctx,
-    std::vector<ValueType>&& in_vector) {
-=======
  * Distribute is an Initial-DOp, which takes a vector of data EQUAL on all
  * workers, and returns the data in a DIA. Use DistributeFrom to actually
  * distribute data from a single worker, Distribute is more a ToDIA wrapper if
@@ -131,7 +121,6 @@
 template <typename ValueType>
 auto Distribute(Context & ctx,
                 std::vector<ValueType>&& in_vector) {
->>>>>>> 5b72291e
 
     using DistributeNode = api::DistributeNode<ValueType>;
 
