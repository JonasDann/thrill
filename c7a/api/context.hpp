/*******************************************************************************
 * c7a/api/context.hpp
 *
 * Part of Project c7a.
 *
 * Copyright (C) 2015 Alexander Noe <aleexnoe@gmail.com>
 *
 * This file has no license. Only Chuck Norris can compile it.
 ******************************************************************************/

#pragma once
#ifndef C7A_API_CONTEXT_HEADER
#define C7A_API_CONTEXT_HEADER

#include <c7a/api/stats_graph.hpp>
#include <c7a/common/stats.hpp>
#include <c7a/core/job_manager.hpp>
#include <c7a/data/manager.hpp>
#include <c7a/net/flow_control_channel.hpp>
#include <c7a/net/flow_control_manager.hpp>

#include <cassert>
#include <cstdio>
#include <fstream>
#include <string>
#include <vector>

namespace c7a {
namespace api {

//! \addtogroup api Interface
//! \{

/*!
 * The Context of a job is a unique structure inside a worker, which holds
 *  references to all underlying parts of c7a. The context is able to give
 *  references to the  \ref c7a::data::Manager "data manager", the
 * \ref c7a::net::Group  "net group" and to the
 * \ref c7a::core::JobManager "job manager". The context can also return the
 * total number of workers and the rank of this worker.
 */
class Context
{
public:
    Context(core::JobManager& job_manager, int local_worker_id)
        : job_manager_(job_manager),
          local_worker_id_(local_worker_id)
    { }

    //! Returns a reference to the data manager, which gives iterators and
    //! emitters for data.
    data::Manager & data_manager() {
        if (local_worker_id_ != 0)
        {
            //TODO (ts)
            assert(false && "Data Manager does not support multi-threading at the moment.");
        }
        return job_manager_.data_manager();
    }

    // This is forbidden now. Muha. >) (ej)
    //net::Group & flow_net_group() {
    //   return job_manager_.net_manager().GetFlowGroup();
    //}

    /**
     * @brief Gets the flow control channel for a certain thread.
     *
     * @return The flow control channel associated with the given ID.
     */
    net::FlowControlChannel & flow_control_channel() {
        return job_manager_.flow_manager().GetFlowControlChannel(local_worker_id_);
    }

    //! Returns the total number of workers.
    size_t number_worker() const {
        return job_manager_.net_manager().Size();
    }

    //! Returns the rank of this worker. Between 0 and number_worker() - 1
    size_t rank() const {
        return job_manager_.net_manager().MyRank();
    }

    common::Stats<ENABLE_STATS> & stats() {
        return stats_;
    }

    int local_worker_id() {
        return local_worker_id_;
    }

    int local_worker_count() {
        return job_manager_.local_worker_count();
    }

    api::StatsGraph & stats_graph() {
        return stats_graph_;
    }

private:
    core::JobManager& job_manager_;
    common::Stats<ENABLE_STATS> stats_;
    api::StatsGraph stats_graph_;

    //! number of this worker context, 0..p-1, within this compute node.
    int local_worker_id_;
};

//! Executes the given job startpoint with a context instance.
//! Startpoint may be called multiple times with concurrent threads and
//! different context instances.
//!
//! \returns 0 if execution was fine on all threads. Otherwise, the first
//! non-zero return value of any thread is returned.
int Execute(
    int argc, char* const* argv,
    std::function<void(Context&)> job_startpoint,
    size_t local_worker_count = 1, const std::string& log_prefix = "");

/*!
 * Function to run a number of workers as locally independent threads, which
 * still communicate via TCP sockets.
 */
void
ExecuteLocalThreadsTCP(const size_t& workers, const size_t& port_base,
                       std::function<void(Context&)> job_startpoint);

/*!
 * Helper Function to ExecuteLocalThreads in test suite for many different
 * numbers of local workers as independent threads.
 */
void ExecuteLocalTestsTCP(std::function<void(Context&)> job_startpoint);

/*!
 * Function to run a number of mock compute nodes as locally independent
 * threads, which communicate via internal stream sockets.
 */
void
ExecuteLocalMock(size_t node_count, size_t local_worker_count,
                 std::function<void(core::JobManager&, size_t)> job_startpoint);

/*!
 * Helper Function to execute tests using mock networks in test suite for many
 * different numbers of node and workers as independent threads in one program.
 */
void ExecuteLocalTests(std::function<void(Context&)> job_startpoint,
                       const std::string& log_prefix = std::string());

/*!
 * Executes the given job startpoint with a context instance.  Startpoints may
 * be called multiple times with concurrent threads and different context
 * instances across different workers.  The c7a configuration is taken from
 * environment variables starting the C7A_.
 *
 * C7A_RANK contains the rank of this worker
 *
 * C7A_HOSTLIST contains a space- or comma-separated list of host:ports to connect to.
 *
 * \returns 0 if execution was fine on all threads. Otherwise, the first
 * non-zero return value of any thread is returned.
 */
int ExecuteEnv(
<<<<<<< HEAD
    std::function<int(Context&)> job_startpoint,
=======
    std::function<void(Context&)> job_startpoint,
>>>>>>> 1907c82f
    const std::string& log_prefix = std::string());

//! \}

} // namespace api

//! imported from api namespace
using c7a::api::Context;

} // namespace c7a

#endif // !C7A_API_CONTEXT_HEADER

/******************************************************************************/<|MERGE_RESOLUTION|>--- conflicted
+++ resolved
@@ -161,11 +161,7 @@
  * non-zero return value of any thread is returned.
  */
 int ExecuteEnv(
-<<<<<<< HEAD
-    std::function<int(Context&)> job_startpoint,
-=======
     std::function<void(Context&)> job_startpoint,
->>>>>>> 1907c82f
     const std::string& log_prefix = std::string());
 
 //! \}
