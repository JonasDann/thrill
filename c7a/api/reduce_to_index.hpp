--- conflicted
+++ resolved
@@ -303,19 +303,21 @@
                                   KeyExtractor, ReduceFunction,
                                   false, ValueType>;
 
+    StatsNode* stats_node = AddChildStatsNode("ReduceToIndex", "DOp");
     auto shared_node
         = std::make_shared<ReduceResultNode>(*this,
                                              key_extractor,
                                              reduce_function,
                                              max_index,
-                                             neutral_element);
+                                             neutral_element,
+                                             stats_node);
 
     auto reduce_stack = shared_node->ProduceStack();
 
     return DIARef<DOpResult, decltype(reduce_stack)>(
         shared_node,
         reduce_stack,
-        { AddChildStatsNode("ReduceToIndex", "DOp") });
+        { stats_node });
 }
 
 template <typename ValueType, typename Stack>
@@ -365,6 +367,7 @@
                                   std::function<Key(Key)>,
                                   ReduceFunction, false, ValueType>;
 
+    StatsNode* stats_node = AddChildStatsNode("ReduceToPairIndex", "DOp");
     auto shared_node
         = std::make_shared<ReduceResultNode>(*this,
                                              [](Key key) {
@@ -378,14 +381,15 @@
                                              },
                                              reduce_function,
                                              max_index,
-                                             neutral_element);
+                                             neutral_element,
+                                             stats_node);
 
     auto reduce_stack = shared_node->ProduceStack();
 
     return DIARef<DOpResult, decltype(reduce_stack)>(
         shared_node,
         reduce_stack,
-        { AddChildStatsNode("ReducePairToIndex", "DOp") });
+        { stats_node });
 }
 
 template <typename ValueType, typename Stack>
@@ -448,17 +452,10 @@
 
     auto reduce_stack = shared_node->ProduceStack();
 
-<<<<<<< HEAD
     return DIARef<DOpResult, decltype(reduce_stack)> (
             shared_node, 
             reduce_stack,
             { stats_node });
-=======
-    return DIARef<DOpResult, decltype(reduce_stack)>(
-        shared_node,
-        reduce_stack,
-        { AddChildStatsNode("ReduceToIndexByKey", "DOp") });
->>>>>>> 361f7fcf
 }
 
 //! \}
