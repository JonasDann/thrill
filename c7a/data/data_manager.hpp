--- conflicted
+++ resolved
@@ -19,7 +19,6 @@
 #include <functional>
 #include <string>
 #include <stdexcept>
-<<<<<<< HEAD
 #include <memory> //unique_ptr
 
 #include <c7a/net/channel_multiplexer.hpp>
@@ -30,26 +29,14 @@
 #include <c7a/data/socket_target.hpp>
 #include "input_line_iterator.hpp"
 #include <c7a/data/buffer_chain_manager.hpp>
-=======
-#include <memory>
-#include <vector>
->>>>>>> 0c1e732b
 
 namespace c7a {
 namespace data {
 struct BufferChain;
 
 //! Identification for DIAs
-<<<<<<< HEAD
 typedef size_t DIAId;
 typedef size_t ChannelId;
-=======
-typedef unsigned int DIAId;
-
-//! function Signature for an emitt function
-template <typename T>
-using BlockEmitter = std::function<void(T)>;
->>>>>>> 0c1e732b
 
 //! Manages all kind of memory for data elements
 //!
@@ -77,7 +64,6 @@
 
     //! Returns iterator on the data that was / will be received on the channel
     //!
-<<<<<<< HEAD
     //! \param id ID of the channel - determined by AllocateNetworkChannel()
     template <class T>
     BlockIterator<T> GetRemoteBlocks(ChannelId id) {
@@ -86,13 +72,6 @@
         }
 
         return BlockIterator<T>(*(cmp_.AccessData(id)));
-=======
-    //! \param id ID of the DIA
-    bool Contains(DIAId id)
-    {
-        //return data_.find(id) != data_.end();
-        return data_.size() > id;
->>>>>>> 0c1e732b
     }
 
     //! Returns a number that uniquely addresses a DIA
@@ -133,14 +112,9 @@
     //! \param file Input file stream
     //!
     //! \return An InputLineIterator for a given file stream
-<<<<<<< HEAD
-    InputLineIterator GetInputLineIterator(std::ifstream& file) {
-        //TODO: get those from networks
-=======
     InputLineIterator GetInputLineIterator(std::ifstream& file)
     {
         //TODO(ts): get those from networks
->>>>>>> 0c1e732b
         size_t my_id = 0;
         size_t num_work = 1;
 
