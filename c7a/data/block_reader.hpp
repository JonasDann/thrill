--- conflicted
+++ resolved
@@ -58,9 +58,6 @@
     //! Next() reads a complete item T
     template <typename T>
     T Next() {
-<<<<<<< HEAD
-        return Deserialize<BlockReader, T>(*this);
-=======
         if (self_verify) {
             // for self-verification, T is prefixed with its hash code
             size_t code = Get<size_t>();
@@ -70,8 +67,7 @@
                           "with different typeid!");
             }
         }
-        return Serializer<BlockReader, T>::deserialize(*this);
->>>>>>> 7dc6ba29
+        return Deserialize<BlockReader, T>(*this);
     }
 
     //! HasNext() returns true if at least one more byte is available.
