--- conflicted
+++ resolved
@@ -72,12 +72,7 @@
                           "with different typeid!");
             }
         }
-<<<<<<< HEAD
         return Deserialize<BlockReader, T>(*this);
-=======
-
-        return Serializer<BlockReader, T>::deserialize(*this);
->>>>>>> 51bc997e
     }
 
     //! HasNext() returns true if at least one more byte is available.
